--- conflicted
+++ resolved
@@ -1016,20 +1016,13 @@
       std::cout << " --------------------------------------------------------------------------------------------------" << std::endl;
       for(int i = 0; i < max_levels; i++)
       {
-<<<<<<< HEAD
-=======
-         
->>>>>>> 02ae680b
          level = (int) mesh_table_global[i*4];
          h_min =  mesh_table_global[i*4 + 1];
          h_max =  mesh_table_global[i*4 + 2];
          dt =  mesh_table_global[i*4 + 3];
-<<<<<<< HEAD
-
-=======
          if (dt < 0)
             break;
->>>>>>> 02ae680b
+         
          std::cout.precision(4);
          std::cout << std::scientific;
          std::cout << "    " << std::setw(10) << std::left << i << "|"
