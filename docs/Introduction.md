--- conflicted
+++ resolved
@@ -863,15 +863,9 @@
 `examples/ex-01-adjoint.c`, which implements XBraid_Adjoint sensitivity computation for a scalar ODE.
 
 
-<<<<<<< HEAD
-# Accelerating XBraid Convergence and Estimating Lyapunov Vectors with XBraid Delta Correction {#xbraid_deltacorrection}
-
-Certain systems, especially chaotic systems, exhibit sensitivity to perturbations along a trajectory, where such perturbations can grow exponentially fast in time. While this sensitivity may go unnoticed in a serial time-marching simulation, it can seriously degrade the convergence rate of XBraid. The propagation of small perturbations along a trajectory is governed by the *linear tangent propagator*, \f$F_i\f$, which for a discrete time system, corresponds with the Jacobian of the time-stepping operator, \f$\frac{d \Phi}{d u_i}\f$. i.e. if \f$v_i\f$ is a small perturbation to the solution \f$u_i\f$ at time \f$i\f$, then
-=======
 # XBraid Delta Correction: Accelerating Convergence and Estimating Lyapunov Vectors {#xbraid_deltacorrection}
 
 Certain systems, especially chaotic systems, exhibit sensitivity to perturbations along a trajectory, where such perturbations can grow exponentially fast in time. While this sensitivity may go unnoticed in a serial time-marching simulation, it can seriously degrade the convergence rate of XBraid. The propagation of small perturbations along such an unstable trajectory is governed by the *linear tangent propagator*, \f$F_i\f$, which for a discrete time system, corresponds with the Jacobian of the time-stepping operator, \f$\frac{d \Phi}{d u_i}\f$. i.e. if \f$v_i\f$ is a small perturbation to the solution \f$u_i\f$ at time \f$i\f$, then
->>>>>>> 95b533c3
 \f[
    \Phi(u_i + v_i) \approx \Phi(u_i) + \frac{d \Phi}{d u} \cdot v_i = u_{i+1} + v_{i+1},
 \f]
@@ -879,29 +873,6 @@
 \f[
    \Delta_i = \frac{d \Phi^m}{d u_{i-m}} - \frac{d \Phi_\Delta}{d u_{i-m}},
 \f]
-<<<<<<< HEAD
-and it is used to correct the coarse grid time-stepping operator like
-\f[
-   u_i = \Phi_\Delta(u_{i-m}) + \Delta_i u_{i-m} + \tau_i.
-\f]
-This ensures that, as the solution \f$u\f$ converges, the linear tangent propagator on the coarse grid will approach that of the fine-grid.
-
-The Xbraid Delta correction option can potentially accelerate convergence, (converging quadratically in special cases) at the cost of each iteration being more costly. It is intended to be used for chaotic, unsteady, or otherwise challenging systems, but it is very unlikely to provide convergence when the basic XBraid iteration is unstable, and in some cases it may cause XBraid to diverge when it otherwise wouldn't. The option also provides estimates for the Lyapunov vectors and exponents of the system, which are explained in more detail below.
-
-## The Lyapunov Spectrum
-
-The *Lyapunov exponents* (LEs) of a system characterize the average growth rate of these perturbations, and the associated *Lyapunov vectors* (LVs) give the directions along which these perturbations grow with that particular rate. A system has as many LEs and associated LVs as spatial degrees of freedom. A positive LE, \f$\lambda_j > 0\f$, indicates that a perturbation in the direction of the associated LV, \f$\psi_j\f$ will grow exponentially fast, with average rate \f$\lambda_j\f$. Likewise, a negative LE indicates exponential decay of perturbations in the direction of the associated LV, and a vanishing LE indicates that, on average, a perturbation along in the associated direction does not grow or decay. The full Lyapunov spectrum of a system qualitatively describes the nonlinear system, and a chaotic system will have at least one LE which is positive. The subsets of LVs having positive, vanishing, and negative exponents are called the unstable, neutral, and stable manifolds, respectively.
-
-In many cases, the Lyapunov spectrum on the coarse grid, induced by \f$\Phi_\Delta\f$, will not match that of the fine grid, since they will have different linear tangent propagators. The result of this is that, for a chaotic system, a small error may grow very large during the coarse grid solve, where it will grow along LVs which don't match those of the fine grid, causing degradation of convergence and stalling.
-
-## Overview of the Low-Rank Delta Correction Algorithm
-
-While using the full Jacobian of the time-stepping operators yields quadratic convergence, the computation of the Jacobian is too expensive for systems with many spatial dimensions, since the Jacobian for a system having \f$n_x\f$ spatial degrees of freedom will require \f$\mathcal{O}(n_x^2)\f$ work. For this reason, XBraid instead computes the *action* of the Jacobian on a small number \f$k\f$, of basis vectors, \f$\Psi_i\f$ which are initialized by the user, then a low rank approximation (of rank \f$k\f$) of \f$\Delta_i\f$ is used in place of the full matrix, i.e. the correction on the coarse grid becomes
-\f[
-   u_i = \Phi_\Delta(u_{i-m}) + \Delta_i \Psi_i \Psi_i^T u_{i-m} + \tau_i
-\f]
-where the \f$k \times n_x\f$ matrices \f$\Delta_i \Psi_i\f$ and \f$\Psi_i\f$ are stored as seperate factors. This reduces the overall work of computing the Delta correction to \f$\matcal{O}(k n_x)\f$.
-=======
 and it is used to correct the coarse grid time-stepping operator \f$\Phi_\Delta\f$ like
 \f[
    u_i = \Phi_\Delta(u_{i-m}) + \Delta_i u_{i-m} + \tau_i,
@@ -924,17 +895,12 @@
    u_i = \Phi_\Delta(u_{i-m}) + \Delta_i \Psi_i \Psi_i^T u_{i-m} + \tau_i
 \f]
 where the \f$k \times n_x\f$ matrices \f$(\Delta_i \Psi_i)\f$ and \f$\Psi_i\f$ are stored as seperate factors. This reduces the overall work of computing the Delta correction to \f$\mathcal{O}(k n_x)\f$.
->>>>>>> 95b533c3
 
 By default, Delta correction will use the user initialized basis, but the Lyapunov estimation option allows Braid to compute estimates to the first \f$k\f$ backward Lyapunov vectors of the system, using the initialized basis as an initial guess, and the Delta correction will be computed on the computed Lyapunov basis, meaning that the corrections will target the unstable manifold of the system first. This is especially useful for chaotic systems, where the dimension of the unstable manifold is often much smaller than the total number of spatial dimensions. The Lyapunov vectors are orthonormalized at the C points using modified Gram-Schmidt, according to the recurrance
 \f[
    \Psi_i R_i = \left(\frac{d \Phi}{d u_{i-1}}\right) \Psi_{i-1},
 \f]
-<<<<<<< HEAD
-where \f$R_i\f$ is an upper triangular matrix. Repeated iteration of this, as \f$i \to \infty\f$ will cause the \f$k\f$ columns of \f$\Psi_i\f$ to converge to the first \f$k\f$ backward LVs, while the diagonal entries of each \f$R_i\f$ will contain the local Lyapunov exponents, whose average over time yields the true LEs. Lyapunov estimation in XBraid essentially applies the MGRIT algorithm to the above recurrance relationship, solving for them in parallel time, simultaneously with the state solution, while using these estimated LVs to provide a basis for Delta correction which targets the slowest converging modes of error, those along the unstable and neutral manifolds.
-=======
 where \f$R_i\f$ is an upper triangular matrix. Repeated iteration of this, as \f$i \to \infty\f$ will cause the \f$k\f$ columns of \f$\Psi_i\f$ to converge to the first \f$k\f$ backward LVs, while the diagonal entries of each \f$R_i\f$ will contain the local Lyapunov exponents, whose average over time yields the true LEs. Lyapunov estimation in XBraid essentially applies the MGRIT algorithm to the above recurrance relationship, solving for the LVs and LEs parallel-in-time, simultaneously with the state solution.  These estimated LVs then provide a basis for Delta correction, which targets the slowest converging modes of error, which are along the unstable and neutral manifolds.
->>>>>>> 95b533c3
 
 ## Overview of the Delta Correction Code
 
@@ -946,35 +912,19 @@
 
 ### Step Function Jacobian Vector Product
 
-<<<<<<< HEAD
-The user's step function can access references to the \f$k\f$ Lyapunov basis vectors from the StepStatus structure, and for each basis vector \f$\psi_j\f$, the step function should be able to compute the Jacobian-vector product
+The user's step function can access references to the \f$k\f$ Lyapunov basis vectors from the StepStatus structure (see also ``examples/ex-07``), and for each basis vector \f$\psi_j\f$, the step function should be able to compute the Jacobian-vector product
 \f[
    \psi_j \gets \left( \frac{d \Phi}{d u} \right) \psi_j.
 \f]
-While some innacuracy here is acceptable, (so e.g. finite difference approximations may be used) if the Jacobian product is too innacurate, there may be no benefit from using Delta correction, since the correction will be innacurate. It is very important that the set of vectors \f$\psi_j\f$ remain linearly independentt after being propagated by the user's step function, so it is advised not to use an approximation of rank lower than the number of basis vectors used, e.g. a Krylov subspace approximation of the Jacobian of dimension less than \f$k\f$ should not be used for this purpose.
+While some innacuracy here is acceptable, (so e.g. finite difference approximations may be used), if the Jacobian product is too innacurate, there may be no benefit from using Delta correction, since the correction will be innacurate. It is very important that the set of vectors \f$\psi_j\f$ remain linearly independentt after being propagated by the user's step function, so it is advised not to use an approximation of rank lower than the number of basis vectors used, e.g. a Krylov subspace approximation of the Jacobian of dimension less than \f$k\f$ should not be used for this purpose.
 
 ### Inner Product Function
 
-The user must provide a function [braid_PtFcnInnerProd](@ref braid_PtFcnInnerProd) which computes an inner product between two user vectors and returns a scalar result. The typical dot product between two vectors is an example. This function is used to project the state vector onto the basis vectors and for Gram-Schmidt orthonormalization of basis vectors.
+The user must provide a function [braid_PtFcnInnerProd](@ref braid_PtFcnInnerProd) which computes an inner product between two user vectors and returns a scalar result. The Euclidean dot product between two vectors is an example. This function is used to project the state vector onto the basis vectors and for Gram-Schmidt orthonormalization of basis vectors.
 
 ### Basis Vector Initialization Function
 
-The user must provide a function [braid_PtFcnInitBasis](@ref braid_PtFcnInitBasis) which initializes a single basis vector, at a given time with a given spatial index. The basis vectors may be the columns of the identity matrix, a Fourier basis, or any other linearly independent basis of physical relevance to the system. While the vectors need not be orthonormal, they must be linearly independent, since they will be orthonormalized using modified Gram-Schmidt.
-=======
-The user's step function can access references to the \f$k\f$ Lyapunov basis vectors from the StepStatus structure (see also ``examples/ex-07``), and for each basis vector \f$\psi_j\f$, the step function should be able to compute the Jacobian-vector product
-\f[
-   \psi_j \gets \left( \frac{d \Phi}{d u} \right) \psi_j.
-\f]
-While some innacuracy here is acceptable, (so e.g. finite difference approximations may be used), if the Jacobian product is too innacurate, there may be no benefit from using Delta correction, since the correction will be innacurate. It is very important that the set of vectors \f$\psi_j\f$ remain linearly independentt after being propagated by the user's step function, so it is advised not to use an approximation of rank lower than the number of basis vectors used, e.g. a Krylov subspace approximation of the Jacobian of dimension less than \f$k\f$ should not be used for this purpose.
-
-### Inner Product Function
-
-The user must provide a function [braid_PtFcnInnerProd](@ref braid_PtFcnInnerProd) which computes an inner product between two user vectors and returns a scalar result. The Euclidean dot product between two vectors is an example. This function is used to project the state vector onto the basis vectors and for Gram-Schmidt orthonormalization of basis vectors.
-
-### Basis Vector Initialization Function
-
 The user must provide a function [braid_PtFcnInitBasis](@ref braid_PtFcnInitBasis) which initializes a single basis vector, at a given time with a given spatial index. The spatial index is simply used to distinguish between the different basis vectors at a given time point. The basis vectors may be the columns of the identity matrix, a Fourier basis, or any other linearly independent basis of physical relevance to the system. While the vectors need not be orthonormal, they must be linearly independent, since they will be orthonormalized using modified Gram-Schmidt.
->>>>>>> 95b533c3
 
 ### Buffer Size Function
 
@@ -986,11 +936,7 @@
 
 ## Getting Started
 
-<<<<<<< HEAD
-To familiarize yourself with XBraid Delta correction, please see the example [Lorenz System with Delta Correction](@ref exampleseven), located in 'examples/ex-07.c', which demonstrates solving the chaotic Lorenz system using Delta correction and Lyapunov estimation. 
-=======
 To familiarize yourself with XBraid Delta correction, please see the example [Lorenz System with Delta Correction](@ref exampleseven), located in ``examples/ex-07.c``, which demonstrates solving the chaotic Lorenz system using Delta correction and Lyapunov estimation. 
->>>>>>> 95b533c3
 
 # Citing XBraid {#braidcite}
 
