--- conflicted
+++ resolved
@@ -494,10 +494,6 @@
       braid_App               app             = _braid_CoreElt(core, app);
       braid_Int               nlevels         = _braid_CoreElt(core, nlevels);
       _braid_Grid           **grids           = _braid_CoreElt(core, grids);
-<<<<<<< HEAD
-      braid_Int               gupper          = _braid_CoreElt(core, gupper);
-=======
->>>>>>> 80708e48
       braid_Int               richardson      = _braid_CoreElt(core, richardson);
       braid_Int               est_error       = _braid_CoreElt(core, est_error); 
       char                   *timer_file_stem = _braid_CoreElt(core, timer_file_stem);
@@ -537,12 +533,9 @@
 
 
          /* Free last time step, if set */
-         if ( (_braid_CoreElt(core, storage) < 0) && !(_braid_IsCPoint(gupper, cfactor)) )
+         if (_braid_GridElt(grids[0], ulast) != NULL)
          {
-            if (_braid_GridElt(grids[0], ulast) != NULL)
-            {
             _braid_BaseFree(core, app, _braid_GridElt(grids[0], ulast));
-            }
          }
 
          /* Destroy Richardson estimate structures */
@@ -570,30 +563,6 @@
          _braid_TFree(_braid_CoreElt(core, optim));
       }
 
-<<<<<<< HEAD
-=======
-      /* Free last time step, if set */
-      if (_braid_GridElt(grids[0], ulast) != NULL)
-      {
-         _braid_BaseFree(core, app, _braid_GridElt(grids[0], ulast));
-      }
-
-      /* Destroy Richardson estimate structures */
-      if ( richardson || est_error )
-      {
-         _braid_TFree(_braid_CoreElt(core, dtk));
-         if (est_error)
-         {
-            _braid_TFree(_braid_CoreElt(core, estimate));
-         }
-      }
-
-      for (level = 0; level < nlevels; level++)
-      {
-         _braid_GridDestroy(core, grids[level]);
-      }
-
->>>>>>> 80708e48
       _braid_TFree(grids);
       _braid_TFree(core);
    
