--- conflicted
+++ resolved
@@ -70,8 +70,6 @@
    {
       _braid_DeltaFeatureCheck(core);
    }
-
-   /* TODO: check for unsupported Delta features */
 
    if (myid == 0 )
    {
@@ -353,10 +351,7 @@
    _braid_CoreElt(core, lyap_exp)         = lyap_exp;
    _braid_CoreElt(core, delta_defer_iter) = delta_defer_iter;
    _braid_CoreElt(core, delta_defer_lvl)  = delta_defer_lvl;
-<<<<<<< HEAD
-=======
    
->>>>>>> 95b533c3
 
    /* Adjoint */
    _braid_CoreElt(core, adjoint)               = adjoint;
@@ -513,33 +508,7 @@
       _braid_TFree(_braid_CoreElt(core, tnorm_a));
       _braid_TFree(_braid_CoreElt(core, rdtvalues));
 
-<<<<<<< HEAD
       if (grids[0] != NULL)
-=======
-      /* Destroy stored Lyapunov exponents */
-      if (_braid_CoreElt(core, lyap_exp))
-      {
-
-         braid_Int npoints; 
-         if (nlevels == 1)
-         {
-            npoints = _braid_GridElt(grids[0], iupper) - _braid_GridElt(grids[0], ilower);
-         }
-         else
-         {
-            npoints = _braid_GridElt(grids[0], ncpoints);
-         }
-         for (braid_Int i = 0; i < npoints; i++)
-         {
-            _braid_TFree(_braid_CoreElt(core, local_exponents)[i]);
-         }
-         _braid_TFree(_braid_CoreElt(core, local_exponents));
-      }
-
-      /* Destroy the optimization structure */
-      _braid_CoreElt(core, record) = 0;
-      if (_braid_CoreElt(core, adjoint))
->>>>>>> 95b533c3
       {
          braid_Int cfactor = _braid_GridElt(grids[0], cfactor);
          /* Destroy stored Lyapunov exponents */
@@ -1940,7 +1909,6 @@
                          braid_Int            rank,      
                          braid_PtFcnInitBasis init_basis,
                          braid_PtFcnInnerProd inner_prod)
-<<<<<<< HEAD
 {
    if (_braid_CoreElt(core, richardson))
    {
@@ -2007,82 +1975,6 @@
    _braid_CoreElt(core, estimate_lyap) = cglv;
    _braid_CoreElt(core, relax_lyap)    = relax;
    _braid_CoreElt(core, lyap_exp)      = exponents;
-=======
-{
-   if (_braid_CoreElt(core, richardson))
-   {
-      _braid_printf("  Braid: Delta correction is not currently compatible with Richardson error estimation, (feature coming soon?) disabling Richardson\n");
-      braid_SetRichardsonEstimation(core, 0, 0, 0);
-   }
-
-   if (_braid_CoreElt(core, adjoint))
-   {
-      _braid_printf("  Braid: Delta correction is not currently compatible with the adjoint feature, (coming soon?) not enabling Delta correction\n");
-      return _braid_error_flag;
-   }
-
-   if (_braid_CoreElt(core, residual))
-   {
-      _braid_printf("  Braid: Delta correction is not currently compatible with the residual feature, disabling residual\n");
-      braid_SetResidual(core, NULL);
-   }
-
-   if (_braid_CoreElt(core, scoarsen) || _braid_CoreElt(core, srefine))
-   {
-      _braid_printf("  Braid: Delta correction is not currently compatible with spatial coarsen/refine features, (coming soon) disabling spatial coarsen/refine\n");
-      braid_SetSpatialCoarsen(core, NULL);
-      braid_SetSpatialRefine(core, NULL);
-   }
-
-   _braid_CoreElt(core, delta_correct) = 1;
-   _braid_CoreElt(core, delta_rank)    = rank;
-   _braid_CoreElt(core, init_basis)    = init_basis;
-   _braid_CoreElt(core, inner_prod)    = inner_prod;
->>>>>>> 95b533c3
-
-   return _braid_error_flag;
-}
-
-braid_Int
-<<<<<<< HEAD
-braid_Hello(MPI_Comm comm)
-{
-   braid_Int my_rank;
-   MPI_Comm_rank(comm, &my_rank);
-   printf("Hello world, from rank %d!\n", my_rank);
-=======
-braid_SetDeferDelta(braid_Core core,
-                    braid_Int  level,
-                    braid_Int  iter)
-{
-   _braid_CoreElt(core, delta_defer_lvl)  = level;
-   _braid_CoreElt(core, delta_defer_iter) = iter;
-
-   return _braid_error_flag;
-}
-
-braid_Int
-braid_SetLyapunovEstimation(braid_Core core,
-                            braid_Int  relax,
-                            braid_Int  cglv,
-                            braid_Int  exponents
-                            )
-{
-   /**
-    * We could allow to turn this on even if Delta correction is off,
-    * although you really should take advantage of the LVs if you have them
-    */
-
-   if (!_braid_CoreElt(core, delta_correct))
-   {
-      _braid_printf("  Braid: Estimation of Lyapunov vectors requires SetDeltaCorrection, ignoring SetLyapunovEstimation \n");
-      return _braid_error_flag;
-   }
-
-   _braid_CoreElt(core, estimate_lyap) = cglv;
-   _braid_CoreElt(core, relax_lyap)    = relax;
-   _braid_CoreElt(core, lyap_exp)      = exponents;
-
->>>>>>> 95b533c3
+
    return _braid_error_flag;
 }