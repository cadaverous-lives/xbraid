/*BHEADER**********************************************************************
 * Copyright (c) 2013, Lawrence Livermore National Security, LLC.
 * Produced at the Lawrence Livermore National Laboratory.
 *
 * This file is part of XBraid. For support, post issues to the XBraid Github page.
 *
 * This program is free software; you can redistribute it and/or modify it under
 * the terms of the GNU General Public License (as published by the Free Software
 * Foundation) version 2.1 dated February 1999.
 *
 * This program is distributed in the hope that it will be useful, but WITHOUT ANY
 * WARRANTY; without even the IMPLIED WARRANTY OF MERCHANTABILITY or FITNESS FOR A
 * PARTICULAR PURPOSE. See the terms and conditions of the GNU General Public
 * License for more details.
 *
 * You should have received a copy of the GNU Lesser General Public License along
 * with this program; if not, write to the Free Software Foundation, Inc., 59
 * Temple Place, Suite 330, Boston, MA 02111-1307 USA
 *
 ***********************************************************************EHEADER*/

/** \file braid.c
 * \brief Source code for user interface routines.  See braid.h for more information.
 *
 */

#include "_braid.h"
#include "util.h"

braid_Int _braid_error_flag = 0;
FILE    *_braid_printfile  = NULL;

#ifndef DEBUG
#define DEBUG 0
#endif

/*--------------------------------------------------------------------------
 *--------------------------------------------------------------------------*/

braid_Int
braid_Drive(braid_Core  core)
{
   MPI_Comm             comm_world      = _braid_CoreElt(core, comm_world);
   braid_Int            myid            = _braid_CoreElt(core, myid_world);
   braid_Real           tstart          = _braid_CoreElt(core, tstart);
   braid_Real           tstop           = _braid_CoreElt(core, tstop);
   braid_Int            ntime           = _braid_CoreElt(core, ntime);
   braid_Int            warm_restart    = _braid_CoreElt(core, warm_restart);
   braid_Int            print_level     = _braid_CoreElt(core, print_level);
   braid_App            app             = _braid_CoreElt(core, app);
   braid_Int            obj_only        = _braid_CoreElt(core, obj_only);
   braid_Int            adjoint         = _braid_CoreElt(core, adjoint);
   braid_SyncStatus     sstatus         = (braid_SyncStatus)core;

   braid_Int      ilower, iupper, i;
   braid_Real    *ta;
   _braid_Grid   *grid;
   braid_Real     localtime, globaltime;
   braid_Real     timer_drive_init;

   timer_drive_init = _braid_MPI_Wtime(core);
   /* Check for non-supported adjoint features */
   if (adjoint)
   {
      _braid_AdjointFeatureCheck(core);
   }

   /* TODO: check for unsupported Delta features */

   if (myid == 0 )
   {
      if (!warm_restart && print_level > 0)
      {
         _braid_printf("\n  Braid: Begin simulation, %d time steps\n",
                       _braid_CoreElt(core, gupper));
      }
      if ( adjoint && print_level > 0 )
      {
         if (_braid_CoreElt(core, max_levels) > 1)
         {
            _braid_printf("\n");
            _braid_printf("  Braid:      || r ||      || r_adj ||     Objective\n");
            _braid_printf("  Braid:---------------------------------------------\n");
         }
         else
         {
            _braid_printf("  Braid: Serial time-stepping. \n\n");
         }
      }
   }

   /* Start timer */
   localtime = _braid_MPI_Wtime(core);

   /* Allocate and initialize grids */
   if ( !warm_restart )
   {
      /* Create fine grid */
      _braid_GetDistribution(core, &ilower, &iupper);
      _braid_GridInit(core, 0, ilower, iupper, &grid);

      /* Set t values */
      ta = _braid_GridElt(grid, ta);
      if ( _braid_CoreElt(core, tgrid) != NULL )
      {
         /* Call the user's time grid routine */
         _braid_BaseTimeGrid(core, app, ta, &ilower, &iupper);
      }
      else
      {
         for (i = ilower; i <= iupper; i++)
         {
            ta[i-ilower] = tstart + (((braid_Real)i)/ntime)*(tstop-tstart);
         }
      }

      /* Create a grid hierarchy */
      _braid_InitHierarchy(core, grid, 0);

      /* Set initial values */
      _braid_InitGuess(core, 0);

      /* Let the users sync after initialization */
      _braid_SyncStatusInit(0, // Iteration
                            0, // Level
                            _braid_CoreElt(core, nrefine),
                            _braid_CoreElt(core, gupper),
                            0, // done
                            braid_ASCaller_Drive_AfterInit,
                            sstatus);
      _braid_Sync(core, sstatus);
   }

   /* Initialize sensitivity computation */
   if ( adjoint)
   {
      if (!warm_restart)
      {
         /* Initialize and allocate the adjoint variables */
         _braid_InitAdjointVars(core, grid);
      }
      else
      {
         /* Prepare for next adjoint iteration in case of warm_restart */
         _braid_CoreElt(core, optim)->sum_user_obj  = 0.0;
         _braid_CoreElt(core, optim)->f_bar         = 0.0;
         if (!obj_only)
         {
            _braid_CoreFcn(core, reset_gradient)(_braid_CoreElt(core, app));
         }
      }

      if ( obj_only )
      {
         _braid_CoreElt(core, record) = 0;
      }
      else
      {
         _braid_CoreElt(core, record) = 1;
      }
   }
   _braid_CoreElt(core, timer_drive_init) += _braid_MPI_Wtime(core) - timer_drive_init;

   /* Reset from previous calls to braid_drive() */
   _braid_CoreElt(core, done) = 0;

   /* Solve with MGRIT */
   _braid_Drive(core, localtime);

   /* Turn on warm_restart, so further calls to braid_drive() don't initialize the grid again. */
   _braid_CoreElt(core, warm_restart) = 1;

   /* Stop timer */
   localtime = _braid_MPI_Wtime(core) - localtime;
   MPI_Allreduce(&localtime, &globaltime, 1, braid_MPI_REAL, MPI_MAX, comm_world);
   _braid_CoreElt(core, localtime)  = localtime;
   _braid_CoreElt(core, globaltime) = globaltime;

   /* Print statistics for this run */
   if ( (print_level > 1) && (myid == 0) )
   {
      braid_PrintStats(core);
   }

   /* Print basic timing information, only if timings are enabled */
   if (_braid_CoreElt(core, timings) == 1)
   {
      braid_PrintTimers(core);
   }

   return _braid_error_flag;
}

/*--------------------------------------------------------------------------
 *--------------------------------------------------------------------------*/

braid_Int
braid_Init(MPI_Comm               comm_world,
           MPI_Comm               comm,
           braid_Real             tstart,
           braid_Real             tstop,
           braid_Int              ntime,
           braid_App              app,
           braid_PtFcnStep        step,
           braid_PtFcnInit        init,
           braid_PtFcnClone       clone,
           braid_PtFcnFree        free,
           braid_PtFcnSum         sum,
           braid_PtFcnSpatialNorm spatialnorm,
           braid_PtFcnAccess      access,
           braid_PtFcnBufSize     bufsize,
           braid_PtFcnBufPack     bufpack,
           braid_PtFcnBufUnpack   bufunpack,
           braid_Core            *core_ptr)
{
   _braid_Core           *core;

   /* Braid default values */
   braid_Int              cfdefault        = 2;              /* Default coarsening factor */
   braid_Int              nrdefault        = 1;              /* Default number of FC sweeps on each level */
   braid_Real             CWt_default      = 1.0;            /* Default C-relaxtion weight  */
   braid_Int              fmg              = 0;              /* Default fmg (0 is off) */
   braid_Int              nfmg             = -1;             /* Default fmg cycles is -1, indicating all fmg-cycles (if fmg=1) */
   braid_Int              nfmg_Vcyc        = 1;              /* Default num V-cycles at each fmg level is 1 */
   braid_Int              max_iter         = 100;            /* Default max_iter */
   braid_Int              max_levels       = 30;             /* Default max_levels */
   braid_Int              incr_max_levels  = 0;              /* Default increment max levels is false */
   braid_Int              min_coarse       = 2;              /* Default min_coarse */
   braid_Int              relax_only_cg    = 0;              /* Default to no relaxation on coarsest grid (alternative to serial solve) */
   braid_Int              seq_soln         = 0;              /* Default initial guess is from user's Init() function */
   braid_Int              print_level      = 2;              /* Default print level */
   braid_Int              io_level         = 1;              /* Default output-to-file level */
   braid_Int              access_level     = 1;              /* Default access level */
   braid_Int              finalFCrelax     = 0;              /* Default final FCrelax */
   braid_Int              tnorm            = 2;              /* Default temporal norm */
   braid_Real             tol              = 1.0e-09;        /* Default absolute tolerance */
   braid_Int              warm_restart     = 0;              /* Default is no warm restart */
   braid_Int              rtol             = 1;              /* Use relative tolerance */
   braid_Int              skip             = 1;              /* Default skip value, skips all work on first down-cycle */
   braid_Int              max_refinements  = 200;            /* Maximum number of F-refinements */
   braid_Int              tpoints_cutoff   = braid_Int_Max;  /* Maximum number of time steps, controls FRefine()*/
   braid_Int              delta_correct    = 0;              /* Default Delta correction: Turned off */
   braid_Int              delta_rank       = 0;              /* Default Delta correction rank (always set by setDelta())*/
   braid_Int              estimate_lyap    = 0;              /* Default estimation of Lyapunov vectors is turned off*/
   braid_Int              relax_lyap       = 0;              /* Default propagation of Lyapunov vectors during FCRelax is turned off*/
   braid_Int              lyap_exp         = 0;              /* Default Lyapunov exponents are not saved */
   braid_Int              delta_defer_lvl  = 0;              /* Default Delta correction defer level (set by setDeltaDefer())*/
   braid_Int              delta_defer_iter = 0;              /* Default Delta correction defer iteration (set by setDeltaDefer())*/
   braid_Int              adjoint          = 0;              /* Default adjoint run: Turned off */
   braid_Int              record           = 0;              /* Default action recording: Turned off */
   braid_Int              obj_only         = 0;              /* Default objective only: Turned off */
   braid_Int              reverted_ranks   = 0;              /* Default objective only: Turned off */
   braid_Int              verbose_adj      = 0;              /* Default adjoint verbosity Turned off */

   braid_Int              myid_world,  myid;

   MPI_Comm_rank(comm_world, &myid_world);
   MPI_Comm_rank(comm, &myid);

   core = _braid_CTAlloc(_braid_Core, 1);

   _braid_CoreElt(core, comm_world)      = comm_world;
   _braid_CoreElt(core, comm)            = comm;
   _braid_CoreElt(core, myid_world)      = myid_world;
   _braid_CoreElt(core, myid)            = myid;
   _braid_CoreElt(core, tstart)          = tstart;
   _braid_CoreElt(core, tstop)           = tstop;
   _braid_CoreElt(core, ntime)           = ntime;
   _braid_CoreElt(core, done)            = 0;
   _braid_CoreElt(core, app)             = app;

   _braid_CoreElt(core, step)            = step;
   _braid_CoreElt(core, init)            = init;
   _braid_CoreElt(core, sinit)           = NULL;
   _braid_CoreElt(core, init_basis)      = NULL;
   _braid_CoreElt(core, clone)           = clone;
   _braid_CoreElt(core, sclone)          = NULL;
   _braid_CoreElt(core, free)            = free;
   _braid_CoreElt(core, sfree)           = NULL;
   _braid_CoreElt(core, sum)             = sum;
   _braid_CoreElt(core, spatialnorm)     = spatialnorm;
   _braid_CoreElt(core, inner_prod)      = NULL;
   _braid_CoreElt(core, access)          = access;
   _braid_CoreElt(core, bufsize)         = bufsize;
   _braid_CoreElt(core, bufpack)         = bufpack;
   _braid_CoreElt(core, bufunpack)       = bufunpack;
   _braid_CoreElt(core, residual)        = NULL;
   _braid_CoreElt(core, scoarsen)        = NULL;
   _braid_CoreElt(core, srefine)         = NULL;
   _braid_CoreElt(core, tgrid)           = NULL;
   _braid_CoreElt(core, sync)            = NULL;
   _braid_CoreElt(core, bufalloc)        = NULL;
   _braid_CoreElt(core, buffree)         = NULL;

   _braid_CoreElt(core, access_level)    = access_level;
   _braid_CoreElt(core, finalFCrelax)    = finalFCrelax;
   _braid_CoreElt(core, tnorm)           = tnorm;
   _braid_CoreElt(core, print_level)     = print_level;
   _braid_CoreElt(core, io_level)        = io_level;
   _braid_CoreElt(core, max_levels)      = 0; /* Set with SetMaxLevels() below */
   _braid_CoreElt(core, incr_max_levels) = incr_max_levels;
   _braid_CoreElt(core, min_coarse)      = min_coarse;
   _braid_CoreElt(core, relax_only_cg)   = relax_only_cg;
   _braid_CoreElt(core, seq_soln)        = seq_soln;
   _braid_CoreElt(core, tol)             = tol;
   _braid_CoreElt(core, rtol)            = rtol;
   _braid_CoreElt(core, warm_restart)    = warm_restart;

   _braid_CoreElt(core, nrels)           = NULL; /* Set with SetMaxLevels() below */
   _braid_CoreElt(core, nrdefault)       = nrdefault;
   _braid_CoreElt(core, CWts)            = NULL; /* Set with SetMaxLevels() below */
   _braid_CoreElt(core, CWt_default)     = CWt_default;

   _braid_CoreElt(core, cfactors)        = NULL; /* Set with SetMaxLevels() below */
   _braid_CoreElt(core, cfdefault)       = cfdefault;

   _braid_CoreElt(core, max_iter)        = 0; /* Set with SetMaxIter() below */
   _braid_CoreElt(core, niter)           = 0;
   _braid_CoreElt(core, fmg)             = fmg;
   _braid_CoreElt(core, nfmg)            = nfmg;
   _braid_CoreElt(core, nfmg_Vcyc)       = nfmg_Vcyc;

   _braid_CoreElt(core, storage)         = -1;            /* only store C-points */
   _braid_CoreElt(core, useshell)         = 0;

   _braid_CoreElt(core, gupper)          = 0; /* Set with SetPeriodic() below */

   _braid_CoreElt(core, refine)          = 0;  /* Time refinement off by default */
   _braid_CoreElt(core, rfactors)        = NULL;
   _braid_CoreElt(core, rdtvalues)       = NULL;
   _braid_CoreElt(core, r_space)         = 0;
   _braid_CoreElt(core, rstopped)        = -1;
   _braid_CoreElt(core, nrefine)         = 0;
   _braid_CoreElt(core, max_refinements) = max_refinements;
   _braid_CoreElt(core, tpoints_cutoff)  = tpoints_cutoff;

   _braid_CoreElt(core, nlevels)         = 0;
   _braid_CoreElt(core, grids)           = NULL; /* Set with SetMaxLevels() below */

   _braid_CoreElt(core, skip)            = skip;

   /* Delta correction */
   _braid_CoreElt(core, delta_correct)    = delta_correct;
   _braid_CoreElt(core, delta_rank)       = delta_rank;
   _braid_CoreElt(core, estimate_lyap)    = estimate_lyap;
   _braid_CoreElt(core, relax_lyap)       = relax_lyap;
   _braid_CoreElt(core, lyap_exp)         = lyap_exp;
   _braid_CoreElt(core, delta_defer_iter) = delta_defer_iter;
   _braid_CoreElt(core, delta_defer_lvl)  = delta_defer_lvl;
   

   /* Adjoint */
   _braid_CoreElt(core, adjoint)               = adjoint;
   _braid_CoreElt(core, record)                = record;
   _braid_CoreElt(core, obj_only)              = obj_only;
   _braid_CoreElt(core, reverted_ranks)        = reverted_ranks;
   _braid_CoreElt(core, verbose_adj)           = verbose_adj;
   _braid_CoreElt(core, actionTape)            = NULL;
   _braid_CoreElt(core, userVectorTape)        = NULL;
   _braid_CoreElt(core, barTape)               = NULL;
   _braid_CoreElt(core, optim)                 = NULL;
   _braid_CoreElt(core, objectiveT)            = NULL;
   _braid_CoreElt(core, objT_diff)             = NULL;
   _braid_CoreElt(core, step_diff)             = NULL;
   _braid_CoreElt(core, reset_gradient)        = NULL;
   _braid_CoreElt(core, postprocess_obj)       = NULL;
   _braid_CoreElt(core, postprocess_obj_diff)  = NULL;

   /* Residual history and accuracy tracking for StepStatus*/
   _braid_CoreElt(core, rnorm0)              = braid_INVALID_RNORM;
   _braid_CoreElt(core, rnorms)              = NULL; /* Set with SetMaxIter() below */
   _braid_CoreElt(core, full_rnorm_res)      = NULL;
   _braid_CoreElt(core, full_rnorm0)         = braid_INVALID_RNORM;
   _braid_CoreElt(core, full_rnorms)         = NULL; /* Set with SetMaxIter() below */
   _braid_CoreElt(core, old_fine_tolx)       = -1.0;
   _braid_CoreElt(core, tight_fine_tolx)     = 1;

   /* Richardson Error Estimation */
   _braid_CoreElt(core, est_error)       = 0;     /* Error Estimation off by default */
   _braid_CoreElt(core, richardson)      = 0;     /* Richardson Extrapolation off by default */
   _braid_CoreElt(core, order)           = 2;     /* 2nd order local time stepper by defualt */
   _braid_CoreElt(core, dtk)             = NULL;  /* Set in _braid_InitHierarchy */
   _braid_CoreElt(core, estimate)        = NULL;  /* Set in _braid_InitHierarchy */

   /* Timers for key parts of code */
   _braid_CoreElt(core, timings) = 0;
   _braid_CoreElt(core, timer_coarse_solve) = 0.0;
   _braid_CoreElt(core, timer_drive_init)  = 0.0;
   _braid_CoreElt(core, timer_user_step)  = 0.0;
   _braid_CoreElt(core, timer_user_init)  = 0.0;
   _braid_CoreElt(core, timer_user_clone)  = 0.0;
   _braid_CoreElt(core, timer_user_free)  = 0.0;
   _braid_CoreElt(core, timer_user_sum)  = 0.0;
   _braid_CoreElt(core, timer_user_spatialnorm)  = 0.0;
   _braid_CoreElt(core, timer_user_access)  = 0.0;
   _braid_CoreElt(core, timer_user_sync)  = 0.0;
   _braid_CoreElt(core, timer_user_bufsize)  = 0.0;
   _braid_CoreElt(core, timer_user_bufpack)  = 0.0;
   _braid_CoreElt(core, timer_user_bufunpack)  = 0.0;
   _braid_CoreElt(core, timer_user_residual)  = 0.0;
   _braid_CoreElt(core, timer_user_scoarsen)  = 0.0;
   _braid_CoreElt(core, timer_user_srefine)  = 0.0;
   _braid_CoreElt(core, timer_MPI_recv)  = 0.0;
   _braid_CoreElt(core, timer_MPI_wait)  = 0.0;
   _braid_CoreElt(core, timer_MPI_wait_coarse)  = 0.0;
   _braid_CoreElt(core, timer_MPI_send)  = 0.0;
   _braid_CoreElt(core, timer_file_stem_len) = 13; /* length of file stem, not including the null terminator */
   _braid_CoreElt(core, timer_file_stem)  = malloc(14 * sizeof(char));
   sprintf(_braid_CoreElt(core, timer_file_stem), "braid_timings");

   braid_SetMaxLevels(core, max_levels);
   braid_SetMaxIter(core, max_iter);
   braid_SetPeriodic(core, 0);

   *core_ptr = core;

   return _braid_error_flag;
}

/*--------------------------------------------------------------------------
 *--------------------------------------------------------------------------*/

braid_Int
braid_InitAdjoint(braid_PtFcnObjectiveT        objectiveT,
                  braid_PtFcnObjectiveTDiff    objT_diff,
                  braid_PtFcnStepDiff          step_diff,
                  braid_PtFcnResetGradient     reset_gradient,
                  braid_Core                  *core_ptr)
{
   braid_Optim          optim;

   /* Set adjoint flags */
   _braid_CoreElt(*core_ptr, adjoint)      = 1;
   _braid_CoreElt(*core_ptr, record)       = 1;
   _braid_CoreElt(*core_ptr, skip)         = 0;

   /* Define default values */
   braid_Real  tstart_obj     = _braid_CoreElt(*core_ptr, tstart);
   braid_Real  tstop_obj      = _braid_CoreElt(*core_ptr, tstop);
   braid_Real  tol_adj        = 1e-6;
   braid_Int   rtol_adj       = 1;

   /* Allocate memory for the optimization structure */
   optim = (struct _braid_Optimization_struct*) malloc(sizeof(struct _braid_Optimization_struct));

   /* Set optimization variables */
   optim->adjoints       = NULL;    /* will be allocated in InitAdjointVars() */
   optim->tapeinput      = NULL;    /* will be allocated in InitAdjointVars() */
   optim->sendbuffer     = NULL;    /* will be allocated in InitAdjointVars() */
   optim->request        = NULL;    /* will be allocated in InitAdjointVars() */
   optim->objective      = 0.0;
   optim->sum_user_obj   = 0.0;
   optim->f_bar          = 0.0;
   optim->tstart_obj     = tstart_obj;
   optim->tstop_obj      = tstop_obj;
   optim->tol_adj        = tol_adj;
   optim->rtol_adj       = rtol_adj;
   optim->rnorm_adj      = braid_INVALID_RNORM;
   optim->rnorm0_adj     = braid_INVALID_RNORM;
   optim->rnorm          = braid_INVALID_RNORM;
   optim->rnorm0         = braid_INVALID_RNORM;

   /* Store the optim structure in the core */
   _braid_CoreElt( *core_ptr, optim) = optim;

   /* Initialize the tapes */
   _braid_TapeInit( _braid_CoreElt(*core_ptr, actionTape) );
   _braid_TapeInit( _braid_CoreElt(*core_ptr, userVectorTape) );
   _braid_TapeInit( _braid_CoreElt(*core_ptr, barTape) );

   /* Set the user functions */
   _braid_CoreElt(*core_ptr, objectiveT)     = objectiveT;
   _braid_CoreElt(*core_ptr, step_diff)      = step_diff;
   _braid_CoreElt(*core_ptr, objT_diff)      = objT_diff;
   _braid_CoreElt(*core_ptr, reset_gradient) = reset_gradient;

   return _braid_error_flag;
}

/*--------------------------------------------------------------------------
 *--------------------------------------------------------------------------*/

braid_Int
braid_Destroy(braid_Core  core)
{
   if (core)
   {
      braid_App               app             = _braid_CoreElt(core, app);
      braid_Int               nlevels         = _braid_CoreElt(core, nlevels);
      _braid_Grid           **grids           = _braid_CoreElt(core, grids);
      braid_Int               cfactor         = _braid_GridElt(grids[0], cfactor);
      braid_Int               gupper          = _braid_CoreElt(core, gupper);
      braid_Int               richardson      = _braid_CoreElt(core, richardson);
      braid_Int               est_error       = _braid_CoreElt(core, est_error); 
      char                   *timer_file_stem = _braid_CoreElt(core, timer_file_stem);
      braid_Int               level;

      _braid_TFree(_braid_CoreElt(core, nrels));
      _braid_TFree(_braid_CoreElt(core, CWts));
      _braid_TFree(_braid_CoreElt(core, rnorms));
      _braid_TFree(_braid_CoreElt(core, full_rnorms));
      _braid_TFree(_braid_CoreElt(core, cfactors));
      _braid_TFree(_braid_CoreElt(core, rfactors));
      _braid_TFree(_braid_CoreElt(core, tnorm_a));
      _braid_TFree(_braid_CoreElt(core, rdtvalues));

      /* Destroy stored Lyapunov exponents */
      if (_braid_CoreElt(core, lyap_exp))
      {

         braid_Int npoints; 
         if (nlevels == 1)
         {
            npoints = _braid_GridElt(grids[0], iupper) - _braid_GridElt(grids[0], ilower);
         }
         else
         {
            npoints = _braid_GridElt(grids[0], ncpoints);
         }
         for (braid_Int i = 0; i < npoints; i++)
         {
            _braid_TFree(_braid_CoreElt(core, local_exponents)[i]);
         }
         _braid_TFree(_braid_CoreElt(core, local_exponents));
      }

      /* Destroy the optimization structure */
      _braid_CoreElt(core, record) = 0;
      if (_braid_CoreElt(core, adjoint))
      {
         _braid_OptimDestroy( core );
         _braid_TFree(_braid_CoreElt(core, optim));
      }

      /* Free last time step, if set */
      if ( (_braid_CoreElt(core, storage) < 0) && !(_braid_IsCPoint(gupper, cfactor)) )
      {
         if (_braid_GridElt(grids[0], ulast) != NULL)
         {
           _braid_BaseFree(core, app, _braid_GridElt(grids[0], ulast));
         }
      }

      /* Destroy Richardson estimate structures */
      if ( richardson || est_error )
      {
         _braid_TFree(_braid_CoreElt(core, dtk));
         if (est_error)
         {
            _braid_TFree(_braid_CoreElt(core, estimate));
         }
      }

      for (level = 0; level < nlevels; level++)
      {
         _braid_GridDestroy(core, grids[level]);
      }

      _braid_TFree(grids);

      _braid_TFree(core);
   
      if (timer_file_stem != NULL)
      {
         _braid_TFree(timer_file_stem);
      }

   }

   if (_braid_printfile != NULL)
   {
      fclose(_braid_printfile);
   }
   


   return _braid_error_flag;
}

/*--------------------------------------------------------------------------
 *--------------------------------------------------------------------------*/

braid_Int
braid_PrintStats(braid_Core  core)
{
   braid_Int     myid          = _braid_CoreElt(core, myid_world);
   braid_Real    tstart        = _braid_CoreElt(core, tstart);
   braid_Real    tstop         = _braid_CoreElt(core, tstop);
   braid_Int     gupper        = _braid_CoreElt(core, gupper);
   braid_Int     max_levels    = _braid_CoreElt(core, max_levels);
   braid_Int     min_coarse    = _braid_CoreElt(core, min_coarse);
   braid_Int     relax_only_cg = _braid_CoreElt(core, relax_only_cg);
   braid_Int     seq_soln      = _braid_CoreElt(core, seq_soln);
   braid_Int     storage       = _braid_CoreElt(core, storage);
   braid_Real    tol           = _braid_CoreElt(core, tol);
   braid_Int     rtol          = _braid_CoreElt(core, rtol);
   braid_Int    *nrels         = _braid_CoreElt(core, nrels);
   braid_Real   *CWts          = _braid_CoreElt(core, CWts);
   /*braid_Int    *cfactors     = _braid_CoreElt(core, cfactors);*/
   braid_Int     max_iter      = _braid_CoreElt(core, max_iter);
   braid_Int     nrefine       = _braid_CoreElt(core, nrefine);
   braid_Int     niter         = _braid_CoreElt(core, niter);
   braid_Int     nlevels       = _braid_CoreElt(core, nlevels);
   braid_Int     tnorm         = _braid_CoreElt(core, tnorm);
   braid_Int     fmg           = _braid_CoreElt(core, fmg);
   braid_Int     nfmg          = _braid_CoreElt(core, nfmg);
   braid_Int     nfmg_Vcyc     = _braid_CoreElt(core, nfmg_Vcyc);
   braid_Int     access_level  = _braid_CoreElt(core, access_level);
   braid_Int     print_level   = _braid_CoreElt(core, print_level);
   braid_Int     skip          = _braid_CoreElt(core, skip);
   braid_Real    globaltime    = _braid_CoreElt(core, globaltime);
   braid_PtFcnResidual fullres = _braid_CoreElt(core, full_rnorm_res);
   _braid_Grid **grids         = _braid_CoreElt(core, grids);
   braid_Int     finalFCRelax  = _braid_CoreElt(core, finalFCrelax);
   braid_Int     periodic      = _braid_CoreElt(core, periodic);
   braid_Int     adjoint       = _braid_CoreElt(core, adjoint);
   braid_Int     timings       = _braid_CoreElt(core, timings);
   braid_Optim   optim         = _braid_CoreElt(core, optim);

   braid_Real    tol_adj;
   braid_Int     rtol_adj;
   braid_Real    rnorm, rnorm_adj;
   braid_Int     level;

   if (adjoint)
   {
      tol_adj   = optim->tol_adj;
      rtol_adj  = optim->rtol_adj;
      rnorm_adj = optim->rnorm_adj;
   }

   _braid_GetRNorm(core, -1, &rnorm);

   if ( myid == 0 )
   {
      _braid_printf("\n");
      _braid_printf("  Braid Solver Stats:\n");
      _braid_printf("  start time = %e\n", tstart);
      _braid_printf("  stop time  = %e\n", tstop);
      _braid_printf("  time steps = %d\n", gupper);
      _braid_printf("\n");
      _braid_printf("  use seq soln?         = %d\n", seq_soln);
      _braid_printf("  storage               = %d\n", storage);
      _braid_printf("\n");

      _braid_printf("  max iterations        = %d\n", max_iter);
      _braid_printf("  iterations            = %d\n", niter);
      _braid_printf("\n");

      if ( adjoint )
      {
         _braid_printf("  state   residual norm =  %e", rnorm);
         if ( rtol ) _braid_printf("  (-> rel. stopping tol. = %1.2e)\n", tol);
         else        _braid_printf("  (-> abs. stopping tol. = %1.2e)\n", tol);
         _braid_printf("  adjoint residual norm =  %e", rnorm_adj);
         if (rtol_adj ) _braid_printf("  (-> rel. stopping tol. = %1.2e)\n", tol_adj);
         else           _braid_printf("  (-> abs. stopping tol. = %1.2e)\n", tol_adj);
      }
      else
      {
         _braid_printf("  residual norm         = %e\n", rnorm);
         _braid_printf("  stopping tolerance    = %e\n", tol);
         _braid_printf("  use relative tol?     = %d\n", rtol);
      }

      if (tnorm == 1)
      {
         _braid_printf("                                          --> 1-norm TemporalNorm \n");
      }
      else if (tnorm == 2)
      {
         _braid_printf("                                          --> 2-norm TemporalNorm \n");
      }
      else if (tnorm == 3)
      {
         _braid_printf("                                          --> Inf-norm TemporalNorm \n");
      }
      if (fullres != NULL)
      {
         _braid_GetFullRNorm(core, -1, &rnorm);
         _braid_printf("  Global res 2-norm     = %e\n", rnorm);
      }

      _braid_printf("\n");
      _braid_printf("  use fmg?              = %d\n", fmg);
      if ( fmg )
      {
         _braid_printf("  V-cycles / FMG level  = %d\n", nfmg_Vcyc);
         if ( nfmg != -1 )
         {
            _braid_printf("  number fmg cycles     = %d\n", nfmg);
         }
         else
         {
            _braid_printf("  fmg-cycles for all iteratons\n");
         }
      }
      _braid_printf("  access_level          = %d\n", access_level);
      _braid_printf("  print_level           = %d\n\n", print_level);
      _braid_printf("  max number of levels  = %d\n", max_levels);
      _braid_printf("  min coarse            = %d\n", min_coarse);
      _braid_printf("  number of levels      = %d\n", nlevels);
      _braid_printf("  skip down cycle       = %d\n", skip);
      _braid_printf("  periodic              = %d\n", periodic);
      _braid_printf("  relax_only_cg         = %d\n", relax_only_cg);
      _braid_printf("  finalFCRelax          = %d\n", finalFCRelax);
      _braid_printf("  tracking timings      = %d\n", timings);
      _braid_printf("  number of refinements = %d\n", nrefine);
      _braid_printf("\n");
      _braid_printf("  level   time-pts   cfactor   nrelax   Crelax Wt\n");
      for (level = 0; level < nlevels-1; level++)
      {
         _braid_printf("  % 5d  % 8d  % 7d   % 6d        %1.2f\n",
                       level, _braid_GridElt(grids[level], gupper),
                       _braid_GridElt(grids[level], cfactor), nrels[level], CWts[level]);
      }
      /* Print out coarsest level information */
      if(relax_only_cg)
      {
         _braid_printf("  % 5d  % 8d            % 6d        %1.2f\n",
                       level, _braid_GridElt(grids[level], gupper),
                       nrels[level], CWts[level]);
      }
      else
      {
         _braid_printf("  % 5d  % 8d  \n",
                       level, _braid_GridElt(grids[level], gupper) );
      }
      _braid_printf("\n");
      _braid_printf("  wall time = %f\n", globaltime);
      _braid_printf("\n");
   }

   return _braid_error_flag;
}

/*--------------------------------------------------------------------------
 *--------------------------------------------------------------------------*/

braid_Int
braid_SetTimerFile(braid_Core     core,
                   braid_Int      length,
                   const char    *filestem)
{
   if (_braid_CoreElt(core, timer_file_stem) != NULL)
   {
      _braid_TFree( _braid_CoreElt(core, timer_file_stem) );
   }

   _braid_CoreElt(core, timer_file_stem) = malloc((length + 1) * sizeof(char));
   char *timer_file_stem = _braid_CoreElt(core, timer_file_stem);
   
   _braid_CoreElt(core, timer_file_stem_len) = length;
   
   for(braid_Int i = 0; i < length; i++)
   {
      timer_file_stem[i] = filestem[i];
   }
   
   return _braid_error_flag;
}

/*--------------------------------------------------------------------------
 *--------------------------------------------------------------------------*/
braid_Int
braid_PrintTimers(braid_Core  core)
{
    
   braid_Int myid          = _braid_CoreElt(core, myid_world);
   char *timer_file_stem   = _braid_CoreElt(core, timer_file_stem);
   braid_Int length        = _braid_CoreElt(core, timer_file_stem_len);
   FILE *fp; 
   
   /* create rank specific filename */
   char filename[length+10];
   char rank[] = "0000";
   sprintf(rank, "%04d", myid);

   for(braid_Int i = 0; i < length; i++)
   {
      filename[i] = timer_file_stem[i];
   }
   filename[length] = '_';
   filename[length+1] = rank[0];
   filename[length+2] = rank[1];
   filename[length+3] = rank[2];
   filename[length+4] = rank[3];
   filename[length+5] = '.';
   filename[length+6] = 't';
   filename[length+7] = 'x';
   filename[length+8] = 't';
   filename[length+9] = '\0'; 
   
   if ((fp = fopen(filename, "w")) == NULL)
   {
      _braid_printf("  Braid: Error: can't open timer output file %s\n", filename);
      exit(1);
   }

   fprintf(fp, "\nTimings for rank %d\n", myid); 
   fprintf(fp, "   drive_init       %1.3e\n",  _braid_CoreElt(core, timer_drive_init)); 
   fprintf(fp, "   coarse solve     %1.3e\n",  _braid_CoreElt(core, timer_coarse_solve)); 
   fprintf(fp, "   step             %1.3e\n",  _braid_CoreElt(core, timer_user_step)); 
   fprintf(fp, "   init             %1.3e\n",  _braid_CoreElt(core, timer_user_init)); 
   fprintf(fp, "   clone            %1.3e\n",  _braid_CoreElt(core, timer_user_clone)); 
   fprintf(fp, "   free             %1.3e\n",  _braid_CoreElt(core, timer_user_free)); 
   fprintf(fp, "   sum              %1.3e\n",  _braid_CoreElt(core, timer_user_sum)); 
   fprintf(fp, "   spatialnorm      %1.3e\n",  _braid_CoreElt(core, timer_user_spatialnorm)); 
   fprintf(fp, "   bufsize          %1.3e\n",  _braid_CoreElt(core, timer_user_bufsize)); 
   fprintf(fp, "   bufpack          %1.3e\n",  _braid_CoreElt(core, timer_user_bufpack)); 
   fprintf(fp, "   bufunpack        %1.3e\n\n",  _braid_CoreElt(core, timer_user_bufunpack)); 
   fprintf(fp, "   access           %1.3e\n",  _braid_CoreElt(core, timer_user_access)); 
   fprintf(fp, "   sync             %1.3e\n",  _braid_CoreElt(core, timer_user_sync)); 
   fprintf(fp, "   residual         %1.3e\n",  _braid_CoreElt(core, timer_user_residual)); 
   fprintf(fp, "   scoarsen         %1.3e\n",  _braid_CoreElt(core, timer_user_scoarsen)); 
   fprintf(fp, "   srefine          %1.3e\n\n",  _braid_CoreElt(core, timer_user_srefine)); 
   fprintf(fp, "   MPI_recv         %1.3e\n",  _braid_CoreElt(core, timer_MPI_recv)); 
   fprintf(fp, "   MPI_send         %1.3e\n",  _braid_CoreElt(core, timer_MPI_send)); 
   fprintf(fp, "   MPI_wait         %1.3e\n",  _braid_CoreElt(core, timer_MPI_wait)); 
   fprintf(fp, "   MPI_wait_coarse  %1.3e\n",  _braid_CoreElt(core, timer_MPI_wait_coarse)); 

   fclose(fp);
   return _braid_error_flag;
}

/*--------------------------------------------------------------------------
 *--------------------------------------------------------------------------*/
braid_Int
braid_ResetTimer(braid_Core  core)
{

    _braid_CoreElt(core, timer_coarse_solve) = 0.0;
    _braid_CoreElt(core, timer_drive_init)  = 0.0;
    _braid_CoreElt(core, timer_user_step)  = 0.0;
    //_braid_CoreElt(core, timer_user_init)  = 0.0; /* This timer measures only initial operation. */
    _braid_CoreElt(core, timer_user_clone)  = 0.0;
    _braid_CoreElt(core, timer_user_free)  = 0.0;
    _braid_CoreElt(core, timer_user_sum)  = 0.0;
    _braid_CoreElt(core, timer_user_spatialnorm)  = 0.0;
    _braid_CoreElt(core, timer_user_access)  = 0.0;
    _braid_CoreElt(core, timer_user_sync)  = 0.0;
    _braid_CoreElt(core, timer_user_bufsize)  = 0.0;
    _braid_CoreElt(core, timer_user_bufpack)  = 0.0;
    _braid_CoreElt(core, timer_user_bufunpack)  = 0.0;
    _braid_CoreElt(core, timer_user_residual)  = 0.0;
    _braid_CoreElt(core, timer_user_scoarsen)  = 0.0;
    _braid_CoreElt(core, timer_user_srefine)  = 0.0;
    _braid_CoreElt(core, timer_MPI_recv)  = 0.0;
    _braid_CoreElt(core, timer_MPI_wait)  = 0.0;
    _braid_CoreElt(core, timer_MPI_wait_coarse)  = 0.0;
    _braid_CoreElt(core, timer_MPI_send)  = 0.0;

    return _braid_error_flag;
}

/*--------------------------------------------------------------------------
 *--------------------------------------------------------------------------*/
 
braid_Int
braid_WriteConvHistory(braid_Core core,    
                       const char* filename)
{
   braid_Int     myid          = _braid_CoreElt(core, myid_world);
   braid_Real    tstart        = _braid_CoreElt(core, tstart);
   braid_Real    tstop         = _braid_CoreElt(core, tstop);
   braid_Int     gupper        = _braid_CoreElt(core, gupper);
   braid_Int     nlevels       = _braid_CoreElt(core, nlevels);
   _braid_Grid **grids         = _braid_CoreElt(core, grids);

   FILE* braidlog;
   braid_Int niter, iter;
   int cfac, gupp, level;
   double* resnorms;

   if (myid == 0) {

     /* Write some general information file */
     braidlog = fopen(filename, "w");
     _braid_ParFprintfFlush(braidlog, myid, "# start time       = %e\n", tstart);
     _braid_ParFprintfFlush(braidlog, myid, "# stop time        = %e\n", tstop);
     _braid_ParFprintfFlush(braidlog, myid, "# time steps       = %d\n", (int) gupper);
     _braid_ParFprintfFlush(braidlog, myid, "# number of levels = %d\n", nlevels);
     _braid_ParFprintfFlush(braidlog, myid, "#  level   time-pts   cfactor\n");
     for (level = 0; level < nlevels-1; level++)
     {
       cfac = _braid_GridElt(grids[level], cfactor);
       gupp = _braid_GridElt(grids[level], gupper);
       _braid_ParFprintfFlush(braidlog, myid, "#  % 5d  % 8d  % 7d\n", level, gupp , cfac);
     }
     /* Print out coarsest level information */
     gupp = _braid_GridElt(grids[level], gupper);
     _braid_ParFprintfFlush(braidlog, myid, "#  % 5d  % 8d  \n\n", level, gupp);


     /* Get and write residuals for all iterations */
     braid_GetNumIter(core, &niter);
     resnorms = _braid_CTAlloc(double, niter);
     braid_GetRNorms(core, &niter, resnorms);
     _braid_ParFprintfFlush(braidlog, myid, "# iter   residual norm\n");
     for (iter=0; iter<niter; iter++)
     {
       _braid_ParFprintfFlush(braidlog, myid, "%03d      %1.14e\n", iter, resnorms[iter]);
     }

     /* Cleanup */
     fclose(braidlog);
     _braid_TFree(resnorms);
  }
  
  return _braid_error_flag;
}

/*--------------------------------------------------------------------------
 *--------------------------------------------------------------------------*/

braid_Int
braid_SetMaxLevels(braid_Core  core,
                   braid_Int   max_levels)
{
   braid_Int              old_max_levels = _braid_CoreElt(core, max_levels);
   braid_Int             *nrels          = _braid_CoreElt(core, nrels);
   braid_Real            *CWts           = _braid_CoreElt(core, CWts);
   braid_Int             *cfactors       = _braid_CoreElt(core, cfactors);
   _braid_Grid          **grids          = _braid_CoreElt(core, grids);
   braid_Int              level;

   _braid_CoreElt(core, max_levels) = max_levels;

   nrels = _braid_TReAlloc(nrels, braid_Int, max_levels);
   CWts = _braid_TReAlloc(CWts, braid_Real, max_levels);
   cfactors = _braid_TReAlloc(cfactors, braid_Int, max_levels);
   grids    = _braid_TReAlloc(grids, _braid_Grid *, max_levels);
   for (level = old_max_levels; level < max_levels; level++)
   {
      nrels[level]    = -1;
      CWts[level]    = -1.0;
      cfactors[level] = 0;
      grids[level]    = NULL;
   }
   _braid_CoreElt(core, nrels)    = nrels;
   _braid_CoreElt(core, CWts)     = CWts;
   _braid_CoreElt(core, cfactors) = cfactors;
   _braid_CoreElt(core, grids)    = grids;

   return _braid_error_flag;
}

/*--------------------------------------------------------------------------
 *--------------------------------------------------------------------------*/

braid_Int
braid_SetIncrMaxLevels(braid_Core  core)
{
   _braid_CoreElt(core, incr_max_levels) = 1;

   return _braid_error_flag;
}

/*--------------------------------------------------------------------------
 *--------------------------------------------------------------------------*/

braid_Int
braid_SetSkip(braid_Core  core,
              braid_Int   skip)
{
   /* Do not set skip=1 if we do sequential integration first */
   if (_braid_CoreElt(core, seq_soln) == 0)
      _braid_CoreElt(core, skip) = skip;
   else if (skip == 1)
      _braid_printf("  Braid: The skip option is not compatible with SeqSoln option\n");

   return _braid_error_flag;
}

/*--------------------------------------------------------------------------
 *--------------------------------------------------------------------------*/

braid_Int
braid_SetMinCoarse(braid_Core  core,
                   braid_Int   min_coarse)
{
   _braid_CoreElt(core, min_coarse) = min_coarse;

   return _braid_error_flag;
}

/*--------------------------------------------------------------------------
 *--------------------------------------------------------------------------*/

braid_Int
braid_SetRelaxOnlyCG(braid_Core  core,
                     braid_Int   relax_only_cg)
{
   _braid_CoreElt(core, relax_only_cg) = relax_only_cg;

   return _braid_error_flag;
}

/*--------------------------------------------------------------------------
 *--------------------------------------------------------------------------*/

braid_Int
braid_SetPrintLevel(braid_Core  core,
                    braid_Int   print_level)
{
   _braid_CoreElt(core, print_level) = print_level;

   return _braid_error_flag;
}

/*--------------------------------------------------------------------------
 *--------------------------------------------------------------------------*/

braid_Int
braid_SetFileIOLevel(braid_Core  core,
                     braid_Int   io_level)
{
   _braid_CoreElt(core, io_level) = io_level;

   return _braid_error_flag;
}

/*--------------------------------------------------------------------------
 *--------------------------------------------------------------------------*/

braid_Int
braid_SetPrintFile(braid_Core     core,
                   const char    *printfile_name)
{
   braid_Int  myid = _braid_CoreElt(core, myid_world);

   if (myid == 0)
   {
      if ((_braid_printfile = fopen(printfile_name, "w")) == NULL)
      {
         _braid_printf("  Braid: Error: can't open output file %s\n", printfile_name);
         exit(1);
      }
   }

   return _braid_error_flag;
}

/*--------------------------------------------------------------------------
 *--------------------------------------------------------------------------*/

braid_Int
braid_SetDefaultPrintFile(braid_Core     core)
{
   const char fname[] = "braid_runtime.out";
   braid_SetPrintFile(core, fname);
   return _braid_error_flag;
}

/*--------------------------------------------------------------------------
 *--------------------------------------------------------------------------*/

braid_Int
braid_SetAccessLevel(braid_Core  core,
                     braid_Int   access_level)
{
   _braid_CoreElt(core, access_level) = access_level;

   return _braid_error_flag;
}

/*--------------------------------------------------------------------------
 *--------------------------------------------------------------------------*/

braid_Int
braid_SetFinalFCRelax(braid_Core core)
{
   _braid_CoreElt(core, finalFCrelax) = 1;
   return _braid_error_flag;
}

/*--------------------------------------------------------------------------
 *--------------------------------------------------------------------------*/

braid_Int
braid_SetBufAllocFree(braid_Core             core,
                      braid_PtFcnBufAlloc    bufalloc,
                      braid_PtFcnBufFree     buffree)
{
   _braid_CoreElt(core, bufalloc) = bufalloc;
   _braid_CoreElt(core, buffree) = buffree;

   return _braid_error_flag;
}

/*--------------------------------------------------------------------------
 *--------------------------------------------------------------------------*/

braid_Int
braid_SplitCommworld(const MPI_Comm  *comm_world,
                     braid_Int       px,
                     MPI_Comm        *comm_x,
                     MPI_Comm        *comm_t)
{
   braid_Int myid, xcolor, tcolor;

   /* Create communicators for the time and space dimensions */
   /* The communicators are based on colors and keys (= myid) */
   MPI_Comm_rank( *comm_world, &myid );
   xcolor = myid / px;
   tcolor = myid % px;

   MPI_Comm_split( *comm_world, xcolor, myid, comm_x );
   MPI_Comm_split( *comm_world, tcolor, myid, comm_t );

   return _braid_error_flag;
}

/*--------------------------------------------------------------------------
 *--------------------------------------------------------------------------*/

braid_Int
braid_SetAbsTol(braid_Core  core,
                braid_Real  tol)
{
   _braid_CoreElt(core, tol)  = tol;
   _braid_CoreElt(core, rtol) = 0;

   return _braid_error_flag;
}

/*--------------------------------------------------------------------------
 *--------------------------------------------------------------------------*/

braid_Int
braid_SetRelTol(braid_Core  core,
                braid_Real  tol)
{
   _braid_CoreElt(core, tol)  = tol;
   _braid_CoreElt(core, rtol) = 1;

   return _braid_error_flag;
}

/*--------------------------------------------------------------------------
 *--------------------------------------------------------------------------*/

braid_Int
braid_SetNRelax(braid_Core  core,
                braid_Int   level,
                braid_Int   nrelax)
{
   braid_Int  *nrels = _braid_CoreElt(core, nrels);

   if (level < 0)
   {
      /* Set default value */
      _braid_CoreElt(core, nrdefault) = nrelax;
   }
   else
   {
      /* Set factor on specified level */
      nrels[level] = nrelax;
   }

   return _braid_error_flag;
}

/*--------------------------------------------------------------------------
 *--------------------------------------------------------------------------*/

braid_Int
braid_SetCRelaxWt(braid_Core  core,
                  braid_Int   level,
                  braid_Real  Cwt)
{
   braid_Real  *CWts     = _braid_CoreElt(core, CWts);
   braid_Int richardson  = _braid_CoreElt(core, richardson);

   if( richardson && (Cwt != 1.0) )
   { 
      
     _braid_printf("Weighted relaxation and Richardson extrapolation are incompatible.  Turning off weighted relaxation.\n");
      return _braid_error_flag;
   }

   if (level < 0)
   {
      /* Set default value */
      _braid_CoreElt(core, CWt_default) = Cwt;
   }
   else
   {
      /* Set C-relax weight on specified level */
      CWts[level] = Cwt;
   }

   return _braid_error_flag;
}

/*--------------------------------------------------------------------------
 *--------------------------------------------------------------------------*/

braid_Int
braid_SetCFactor(braid_Core  core,
                 braid_Int   level,
                 braid_Int   cfactor)
{
   braid_Int  *cfactors = _braid_CoreElt(core, cfactors);

   if (level < 0)
   {
      /* Set default value */
      _braid_CoreElt(core, cfdefault) = cfactor;
   }
   else
   {
      /* Set factor on specified level */
      cfactors[level] = cfactor;
   }

   return _braid_error_flag;
}

/*--------------------------------------------------------------------------
 *--------------------------------------------------------------------------*/

braid_Int
braid_SetMaxIter(braid_Core  core,
                 braid_Int   max_iter)
{
   braid_Real  *rnorms      = _braid_CoreElt(core, rnorms);
   braid_Real  *full_rnorms = _braid_CoreElt(core, full_rnorms);
   braid_Int    next_iter   = _braid_CoreElt(core, niter) + 1;
   braid_Int    i;

   /* If rnorms has never been allocated, make sure all entries are initialized */
   if (rnorms == NULL)
   {
      next_iter = 0;
   }

   _braid_CoreElt(core, max_iter) = max_iter;

   rnorms = _braid_TReAlloc(rnorms, braid_Real, max_iter+1);
   for (i = next_iter; i <= max_iter; i++)
   {
      rnorms[i] = braid_INVALID_RNORM;
   }

   /* Allocate even if not using full rnorms (simplifies intialization) */
   full_rnorms = _braid_TReAlloc(full_rnorms, braid_Real, max_iter+1);
   for (i = next_iter; i <= max_iter; i++)
   {
      full_rnorms[i] = braid_INVALID_RNORM;
   }

   _braid_CoreElt(core, rnorms) = rnorms;
   _braid_CoreElt(core, full_rnorms) = full_rnorms;

   return _braid_error_flag;
}

/*--------------------------------------------------------------------------
 *--------------------------------------------------------------------------*/

braid_Int
braid_SetRefine(braid_Core  core,
                braid_Int   refine)
{
   _braid_CoreElt(core, refine) = refine;

   return _braid_error_flag;
}

/*--------------------------------------------------------------------------
 *--------------------------------------------------------------------------*/

braid_Int
braid_SetMaxRefinements(braid_Core  core,
                        braid_Int   max_refinements)
{
   _braid_CoreElt(core, max_refinements) = max_refinements;

   return _braid_error_flag;
}

/*--------------------------------------------------------------------------
 *--------------------------------------------------------------------------*/

braid_Int
braid_SetTPointsCutoff(braid_Core  core,
                       braid_Int   tpoints_cutoff)
{
   _braid_CoreElt(core, tpoints_cutoff) = tpoints_cutoff;

   return _braid_error_flag;
}

/*--------------------------------------------------------------------------
 *--------------------------------------------------------------------------*/

braid_Int
braid_SetFMG(braid_Core  core)
{
   _braid_CoreElt(core, fmg) = 1;

   return _braid_error_flag;
}

/*--------------------------------------------------------------------------
 *--------------------------------------------------------------------------*/

braid_Int
braid_SetNFMGVcyc(braid_Core  core,
                  braid_Int   nfmg_Vcyc)
{
   _braid_CoreElt(core, nfmg_Vcyc) = nfmg_Vcyc;

   return _braid_error_flag;
}

/*--------------------------------------------------------------------------
 *--------------------------------------------------------------------------*/

braid_Int
braid_SetNFMG(braid_Core  core,
              braid_Int   k)
{
   _braid_CoreElt(core, nfmg) = k;

   return _braid_error_flag;
}

/*--------------------------------------------------------------------------
 *--------------------------------------------------------------------------*/

braid_Int
braid_SetStorage(braid_Core  core,
                 braid_Int   storage)
{
   _braid_CoreElt(core, storage) = storage;

   return _braid_error_flag;
}

/*--------------------------------------------------------------------------
 *--------------------------------------------------------------------------*/

braid_Int
braid_SetTemporalNorm(braid_Core  core,
                      braid_Int   tnorm)
{
   _braid_CoreElt(core, tnorm) = tnorm;

   return _braid_error_flag;
}

/*--------------------------------------------------------------------------
 *--------------------------------------------------------------------------*/

braid_Int
braid_SetResidual(braid_Core          core,
                  braid_PtFcnResidual residual)
{
   _braid_CoreElt(core, residual) = residual;

   return _braid_error_flag;
}

/*--------------------------------------------------------------------------
 *--------------------------------------------------------------------------*/

braid_Int
braid_SetFullRNormRes(braid_Core          core,
                      braid_PtFcnResidual residual)
{
   _braid_CoreElt(core, full_rnorm_res) = residual;

   return _braid_error_flag;
}

/*--------------------------------------------------------------------------
 *--------------------------------------------------------------------------*/

braid_Int
braid_SetTimeGrid(braid_Core          core,
                  braid_PtFcnTimeGrid tgrid)
{
   _braid_CoreElt(core, tgrid) = tgrid;

   return _braid_error_flag;
}

/*--------------------------------------------------------------------------
 *--------------------------------------------------------------------------*/

braid_Int
braid_SetPeriodic(braid_Core core,
                  braid_Int  periodic)
{
   _braid_CoreElt(core, periodic)   = 0;
   _braid_CoreElt(core, gupper)     = _braid_CoreElt(core, ntime);
   _braid_CoreElt(core, initiali) = 0;

   /* Do not set periodic, if we are doing sequential integration */
   if ( periodic && (_braid_CoreElt(core, seq_soln) == 0) )
   {
      _braid_CoreElt(core, periodic)   = 1;
      _braid_CoreElt(core, gupper)     = _braid_CoreElt(core, ntime) - 1;
      _braid_CoreElt(core, initiali) = -1;
   }
   else if (periodic == 1)
   {
      _braid_printf("  Braid: Periodic option is not compatible with SeqSoln option, disabling\n");
   }

   return _braid_error_flag;
}

/*--------------------------------------------------------------------------
 *--------------------------------------------------------------------------*/

braid_Int
braid_SetSpatialCoarsen(braid_Core          core,
                        braid_PtFcnSCoarsen scoarsen)
{
   _braid_CoreElt(core, scoarsen) = scoarsen;

   return _braid_error_flag;
}

/*--------------------------------------------------------------------------
 *--------------------------------------------------------------------------*/

braid_Int
braid_SetSpatialRefine(braid_Core         core,
                       braid_PtFcnSRefine srefine)
{
   _braid_CoreElt(core, srefine) = srefine;

   return _braid_error_flag;
}

/*--------------------------------------------------------------------------
 *--------------------------------------------------------------------------*/

braid_Int
braid_SetSync(braid_Core      core,
              braid_PtFcnSync sync)
{
   _braid_CoreElt(core, sync) = sync;

   return _braid_error_flag;
}

/*--------------------------------------------------------------------------
 *--------------------------------------------------------------------------*/

braid_Int
braid_SetInnerProd(braid_Core             core,
                   braid_PtFcnInnerProd   inner_prod)
{
   _braid_CoreElt(core, inner_prod) = inner_prod;

   return _braid_error_flag;
}

/*--------------------------------------------------------------------------
 *--------------------------------------------------------------------------*/

braid_Int
braid_SetShell(braid_Core          core,
               braid_PtFcnSInit    sinit,
               braid_PtFcnSClone   sclone,
               braid_PtFcnSFree    sfree)
{
   _braid_CoreElt(core, sinit) = sinit;
   _braid_CoreElt(core, sclone) = sclone;
   _braid_CoreElt(core, sfree) = sfree;
   _braid_CoreElt(core, useshell) = 1;

   return _braid_error_flag;
}

/*--------------------------------------------------------------------------
 *--------------------------------------------------------------------------*/

braid_Int
braid_GetNumIter(braid_Core   core,
                 braid_Int   *niter_ptr)
{
   *niter_ptr =  _braid_CoreElt(core, niter);
   return _braid_error_flag;
}

/*--------------------------------------------------------------------------
 *--------------------------------------------------------------------------*/

braid_Int
braid_GetRNorms(braid_Core   core,
                braid_Int   *nrequest_ptr,
                braid_Real  *rnorms)
{
   braid_Real  *rnorms_all = _braid_CoreElt(core, rnorms);
   braid_Int    rnorms_len = _braid_CoreElt(core, niter) + 1;

   _braid_GetNEntries(rnorms_all, rnorms_len, nrequest_ptr, rnorms);
   return _braid_error_flag;
}

/*--------------------------------------------------------------------------
 *--------------------------------------------------------------------------*/

braid_Int
braid_GetNLevels(braid_Core  core,
                 braid_Int  *nlevels_ptr)

{
   *nlevels_ptr = _braid_CoreElt(core, nlevels);
   return _braid_error_flag;
}

/*--------------------------------------------------------------------------
 *--------------------------------------------------------------------------*/

braid_Int
braid_GetSpatialAccuracy( braid_StepStatus  status,
                          braid_Real        loose_tol,
                          braid_Real        tight_tol,
                          braid_Real       *tol_ptr )
{
   braid_Int nrequest   = 2;
   braid_Real stol, tol, rnorm, rnorm0, old_fine_tolx;
   braid_Int level;
   braid_Real l_rnorm, l_ltol, l_ttol, l_tol;
   braid_Real *rnorms = (braid_Real *) malloc( 2*sizeof(braid_Real) );

   braid_StepStatusGetTol(status, &tol);
   braid_StepStatusGetLevel(status, &level);
   braid_StepStatusGetOldFineTolx(status, &old_fine_tolx);

   /* Get the first and then the current residual norms */
   rnorms[0] = -1.0; rnorms[1] = -1.0;
   braid_StepStatusGetRNorms(status, &nrequest, rnorms);
   if((rnorms[0] == -1.0) && (rnorms[1] != -1.0)){
      rnorm0 = rnorms[1];
   }
   else{
      rnorm0 = rnorms[0];
   }
   nrequest = -2;
   braid_StepStatusGetRNorms(status, &nrequest, rnorms);
   if((rnorms[1] == -1.0) && (rnorms[0] != -1.0)){
      rnorm = rnorms[0];
   }
   else{
      rnorm = rnorms[1];
   }


   if ( (level > 0) || (nrequest == 0) || (rnorm0 == -1.0) )
   {
      /* Always return the loose tolerance, if
       * (1) On a coarse grid computation
       * (2) There is no residual history yet (this is the first Braid iteration with skip turned on) */
      *tol_ptr = loose_tol;
   }
   else
   {
      /* Else, do a variable tolerance for the fine grid */
      l_rnorm = -log10(rnorm / rnorm0);
      l_tol   = -log10(tol / rnorm0);
      l_ltol  = -log10(loose_tol);
      l_ttol  = -log10(tight_tol);

      if ( l_rnorm >= (7.0/8.0)*l_tol )
      {
         /* Close to convergence, return tight_tol */
         *tol_ptr = tight_tol;
      }
      else
      {
         /* Do linear interpolation between loose_tol and tight_tol (but with respect to log10) */
         stol = (l_rnorm / l_tol) * (l_ttol - l_ltol) + l_ltol;
         *tol_ptr = pow(10, -stol);

         /* The fine grid tolerance MUST never decrease */
         if ( ((*tol_ptr) > old_fine_tolx) && (old_fine_tolx > 0) )
         {
            *tol_ptr = old_fine_tolx;
         }
      }
   }

   if (level == 0)
   {
      /* Store this fine grid tolerance */
      braid_StepStatusSetOldFineTolx(status, (*tol_ptr));

      /* If we've reached the "tight tolerance", then indicate to Braid that we can halt */
      if ( *tol_ptr == tight_tol )
      {
         braid_StepStatusSetTightFineTolx(status, 1);
      }
      else
      {
         braid_StepStatusSetTightFineTolx(status, 0);
      }
   }

   free(rnorms);
   /* printf( "lev: %d, accuracy: %1.2e, nreq: %d, rnorm: %1.2e, rnorm0: %1.2e, loose: %1.2e, tight: %1.2e, old: %1.2e, braid_tol: %1.2e \n", level, *tol_ptr, nrequest, rnorm, rnorm0, loose_tol, tight_tol, old_fine_tolx, tol); */
   return _braid_error_flag;
}

/*--------------------------------------------------------------------------
 *--------------------------------------------------------------------------*/

braid_Int
braid_SetSeqSoln(braid_Core  core,
                 braid_Int   seq_soln)
{
   /* Skip needs to be 0 if we do a sequential integration first */
   _braid_CoreElt(core, seq_soln) = seq_soln;
   if (seq_soln == 1)
   {
      if(_braid_CoreElt(core, skip) == 1)
      {
         _braid_CoreElt(core, skip) = 0;
         _braid_printf("  Braid: SetSeqSoln requires skip turned off, turning off now\n");
      }
      if(_braid_CoreElt(core, periodic) == 1)
      {
         _braid_CoreElt(core, periodic) = 0;
         _braid_printf("  Braid: SetSeqSoln requires periodic turned off, turning off now\n");
      }
   }

   return _braid_error_flag;
}

/**----------------------------------------------------------------------------
 * Adjoint
 *-----------------------------------------------------------------------------*/

braid_Int
braid_SetTStartObjective(braid_Core core,
                         braid_Real tstart_obj)
{
   if ( !(_braid_CoreElt(core, adjoint)))
   {
      return _braid_error_flag;
   }

   _braid_CoreElt(core, optim->tstart_obj) = tstart_obj;

   /* Sanity check */
   if ( tstart_obj < _braid_CoreElt(core, tstart) )
   {
      _braid_printf("\n  Braid: WARNING: tstart_objective < tstart ! Using default tstart now.\n\n");
      _braid_CoreElt(core, optim->tstart_obj) = _braid_CoreElt(core, tstart);
   }

   return _braid_error_flag;
}

/*--------------------------------------------------------------------------
 *--------------------------------------------------------------------------*/

braid_Int
braid_SetTStopObjective(braid_Core core,
                        braid_Real tstop_obj)
{
   if ( !(_braid_CoreElt(core, adjoint)) )
   {
      return _braid_error_flag;
   }

   _braid_CoreElt(core, optim->tstop_obj) = tstop_obj;

   /* Sanity check */
   if ( tstop_obj > _braid_CoreElt(core, tstop) )
   {
      _braid_printf("\n  Braid: WARNING: tstop_objective > tstop ! Using default tstop now.\n\n");
      _braid_CoreElt(core, optim->tstop_obj) = _braid_CoreElt(core, tstop);
   }


   return _braid_error_flag;
}

/*--------------------------------------------------------------------------
 *--------------------------------------------------------------------------*/

braid_Int
braid_SetPostprocessObjective(braid_Core                      core,
                              braid_PtFcnPostprocessObjective post_fcn )
{
   if ( !(_braid_CoreElt(core, adjoint)) )
   {
      return _braid_error_flag;
   }

   _braid_CoreElt(core, postprocess_obj) = post_fcn;

   return _braid_error_flag;
}

/*--------------------------------------------------------------------------
 *--------------------------------------------------------------------------*/

braid_Int
braid_SetPostprocessObjective_diff(braid_Core                           core,
                                   braid_PtFcnPostprocessObjective_diff post_fcn_diff )
{
   if ( !(_braid_CoreElt(core, adjoint)) )
   {
      return _braid_error_flag;
   }

   _braid_CoreElt(core, postprocess_obj_diff) = post_fcn_diff;
   return _braid_error_flag;
}

/*--------------------------------------------------------------------------
 *--------------------------------------------------------------------------*/

braid_Int
braid_SetAbsTolAdjoint(braid_Core core,
                       braid_Real tol_adj)
{
   if ( !(_braid_CoreElt(core, adjoint)) )
   {
      return _braid_error_flag;
   }

   _braid_CoreElt(core, optim)->tol_adj  = tol_adj;
   _braid_CoreElt(core, optim)->rtol_adj = 0;

   return _braid_error_flag;
}

/*--------------------------------------------------------------------------
 *--------------------------------------------------------------------------*/

braid_Int
braid_SetRelTolAdjoint(braid_Core core,
                       braid_Real tol_adj)
{
   if ( !(_braid_CoreElt(core, adjoint)) )
   {
      return _braid_error_flag;
   }

   _braid_CoreElt(core, optim)->tol_adj  = tol_adj;
   _braid_CoreElt(core, optim)->rtol_adj = 1;

   return _braid_error_flag;
}

/*--------------------------------------------------------------------------
 *--------------------------------------------------------------------------*/

braid_Int
braid_GetObjective(braid_Core  core,
                   braid_Real *objective_ptr )
{
   if ( !(_braid_CoreElt(core, adjoint)) )
   {
      *objective_ptr = 0.0;
   }
   else
   {
      *objective_ptr = _braid_CoreElt(core, optim)->objective;
   }

   return _braid_error_flag;
}

/*--------------------------------------------------------------------------
 *--------------------------------------------------------------------------*/

braid_Int
braid_SetObjectiveOnly(braid_Core core,
                       braid_Int  boolean)
{
   if ( !(_braid_CoreElt(core, adjoint)) )
   {
      return _braid_error_flag;
   }

   _braid_CoreElt(core, obj_only) = boolean;

   return _braid_error_flag;
}

braid_Int
braid_SetRevertedRanks(braid_Core core,
                       braid_Int  boolean)
{
   _braid_CoreElt(core, reverted_ranks) = boolean; 

   return _braid_error_flag;
}


braid_Int
braid_GetRNormAdjoint(braid_Core  core,
                      braid_Real  *rnorm_adj)
{
   if ( !(_braid_CoreElt(core, adjoint)) )
   {
      return _braid_error_flag;
   }

   *rnorm_adj = _braid_CoreElt(core, optim)->rnorm_adj;

   return _braid_error_flag;
}

/*--------------------------------------------------------------------------
 *--------------------------------------------------------------------------*/

braid_Int
braid_GetMyID(braid_Core core,
              braid_Int *myid_ptr)
{
   *myid_ptr = _braid_CoreElt(core, myid);

   return _braid_error_flag;
}

/*--------------------------------------------------------------------------
 *--------------------------------------------------------------------------*/

static unsigned long int _braid_rand_next = 1;
braid_Int
braid_Rand(void)
{
   _braid_rand_next = _braid_rand_next * 1103515245 + 12345;
   return (unsigned int) (_braid_rand_next/65536) % braid_RAND_MAX;
}

/*--------------------------------------------------------------------------
 *--------------------------------------------------------------------------*/

braid_Int
braid_SetRichardsonEstimation(braid_Core core,
                              braid_Int  est_error,
                              braid_Int  richardson,
                              braid_Int  local_order)
{
   
   braid_Real  *CWts        = _braid_CoreElt(core, CWts);
   braid_Real   CWt_default = _braid_CoreElt(core, CWt_default);
   braid_Int    ml          = _braid_CoreElt(core, max_levels);
   braid_Int j;

   /* Compatability checks */
   if ( local_order < 2 && ( est_error || richardson ) )
   {
      _braid_printf(" Local Order of Time Integrator must be > 1 \n\n" );
      abort();
   }

   if(CWt_default != 1.0)
   {
      _braid_printf("\nWeighted relaxation and Richardson extrapolation are incompatible.  Ignoring Richardson options.\n\n");
      return _braid_error_flag;
   }

   for(j=0; j < ml; j++)
   {
      if( (CWts[j] != 1.0) && (CWts[j] != -1.0) )
         {
            _braid_printf("\nWeighted relaxation and Richardson extrapolation are incompatible.  Ignoring Richardson options.\n\n");
            return _braid_error_flag;
         }
   }

   /* Can finally set Richardson to enabled */
   _braid_CoreElt(core, est_error)  = est_error;
   _braid_CoreElt(core, richardson) = richardson;
   _braid_CoreElt(core, order)      = local_order;

   return _braid_error_flag;
}

/*--------------------------------------------------------------------------
 *--------------------------------------------------------------------------*/

braid_Int
<<<<<<< HEAD
braid_SetDeltaCorrection(braid_Core           core,      
                         braid_Int            rank,      
                         braid_PtFcnInitBasis init_basis,
                         braid_PtFcnInnerProd inner_prod)
{
   /* TODO: compatibility checks */
   if (_braid_CoreElt(core, richardson))
   {
      _braid_printf("  Braid: Delta correction is not currently compatible with Richardson error estimation, (feature coming soon?) disabling Richardson\n");
      braid_SetRichardsonEstimation(core, 0, 0, 0);
   }

   if (_braid_CoreElt(core, adjoint))
   {
      _braid_printf("  Braid: Delta correction is not currently compatible with the adjoint feature, (coming soon?) not enabling Delta correction\n");
      return _braid_error_flag;
   }

   if (_braid_CoreElt(core, residual))
   {
      _braid_printf("  Braid: Delta correction is not currently compatible with the residual feature, disabling residual\n");
      braid_SetResidual(core, NULL);
   }

   if (_braid_CoreElt(core, scoarsen) || _braid_CoreElt(core, srefine))
   {
      _braid_printf("  Braid: Delta correction is not currently compatible with spatial coarsen/refine features, (coming soon) disabling spatial coarsen/refine\n");
      braid_SetSpatialCoarsen(core, NULL);
      braid_SetSpatialRefine(core, NULL);
   }

   _braid_CoreElt(core, delta_correct) = 1;
   _braid_CoreElt(core, delta_rank)    = rank;
   _braid_CoreElt(core, init_basis)    = init_basis;
   _braid_CoreElt(core, inner_prod)    = inner_prod;

   return _braid_error_flag;
}

braid_Int
braid_SetDeferDelta(braid_Core core,
                    braid_Int  level,
                    braid_Int  iter)
{
   _braid_CoreElt(core, delta_defer_lvl)  = level;
   _braid_CoreElt(core, delta_defer_iter) = iter;

   return _braid_error_flag;
}

braid_Int
braid_SetLyapunovEstimation(braid_Core core,
                            braid_Int  relax,
                            braid_Int  cglv,
                            braid_Int  exponents
                            )
{
   /**
    * TODO: compatibility checks
    * We could allow to turn this on even if Delta correction is off,
    * although you really should take advantage of the LVs if you have them
    */

   if (!_braid_CoreElt(core, delta_correct))
   {
      _braid_printf("  Braid: Estimation of Lyapunov vectors requires SetDeltaCorrection, ignoring SetLyapunovEstimation \n");
      return _braid_error_flag;
   }

   _braid_CoreElt(core, estimate_lyap) = cglv;
   _braid_CoreElt(core, relax_lyap)    = relax;
   _braid_CoreElt(core, lyap_exp)      = exponents;

   return _braid_error_flag;
}
=======
braid_SetTimings(braid_Core core,
                 braid_Int  boolean)
{
   _braid_CoreElt(core, timings)  = boolean;

   return _braid_error_flag;
}
>>>>>>> c7ead632
<|MERGE_RESOLUTION|>--- conflicted
+++ resolved
@@ -1886,7 +1886,18 @@
  *--------------------------------------------------------------------------*/
 
 braid_Int
-<<<<<<< HEAD
+braid_SetTimings(braid_Core core,
+                 braid_Int  boolean)
+{
+   _braid_CoreElt(core, timings)  = boolean;
+
+   return _braid_error_flag;
+}
+
+/*--------------------------------------------------------------------------
+ *--------------------------------------------------------------------------*/
+
+braid_Int
 braid_SetDeltaCorrection(braid_Core           core,      
                          braid_Int            rank,      
                          braid_PtFcnInitBasis init_basis,
@@ -1961,13 +1972,4 @@
    _braid_CoreElt(core, lyap_exp)      = exponents;
 
    return _braid_error_flag;
-}
-=======
-braid_SetTimings(braid_Core core,
-                 braid_Int  boolean)
-{
-   _braid_CoreElt(core, timings)  = boolean;
-
-   return _braid_error_flag;
-}
->>>>>>> c7ead632
+}