--- conflicted
+++ resolved
@@ -39,12 +39,8 @@
    MPI_Request        *requests;
    MPI_Status         *status;
    braid_Int           proc, size, num_requests;
-<<<<<<< HEAD
-   braid_BufferStatus  bstatus = (braid_BufferStatus)core;
-=======
    braid_BufferStatus bstatus = (braid_BufferStatus)core;
    braid_Real         timer   = 0.0;
->>>>>>> c7ead632
 
    _braid_GetProc(core, level, index, &proc);
    if (proc > -1)
@@ -52,11 +48,7 @@
       handle = _braid_TAlloc(_braid_CommHandle, 1);
 
       /* Allocate buffer through user routine */
-<<<<<<< HEAD
-      _braid_BufferStatusInit(0, 0, level, bstatus);
-=======
       _braid_BufferStatusInit(0, index, level, 0, bstatus);
->>>>>>> c7ead632
       _braid_BaseBufSize(core, app,  &size, bstatus);
       _braid_BaseBufAlloc(core, app, &buffer, size, bstatus);
 
@@ -109,16 +101,9 @@
       handle = _braid_TAlloc(_braid_CommHandle, 1);
 
       /* Allocate buffer through user routine */
-<<<<<<< HEAD
-      _braid_BufferStatusInit(0, 0, level, bstatus);
-      _braid_BaseBufSize(core, app, &size, bstatus);
-
-      buffer = malloc(size);
-=======
       _braid_BufferStatusInit(0, index, level, 0, bstatus);
       _braid_BaseBufSize(core, app,  &size, bstatus);
       _braid_BaseBufAlloc(core, app, &buffer, size, bstatus);
->>>>>>> c7ead632
 
       /* Store the receiver rank in the status */
       _braid_StatusElt(bstatus, send_recv_rank) = proc;
@@ -182,11 +167,7 @@
       
       if (request_type == 1) /* recv type */
       {
-<<<<<<< HEAD
-         _braid_BufferStatusInit(0, 0, 0, bstatus);
-=======
          _braid_BufferStatusInit(0, index, level, 0, bstatus);
->>>>>>> c7ead632
          braid_BaseVector  *vector_ptr = _braid_CommHandleElt(handle, vector_ptr);
          
          /* Store the sender rank the bufferStatus */
