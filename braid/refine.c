--- conflicted
+++ resolved
@@ -786,9 +786,6 @@
    requests = _braid_CTAlloc(MPI_Request, (nsends+nrecvs));
    statuses = _braid_CTAlloc(MPI_Status,  (nsends+nrecvs));
 
-<<<<<<< HEAD
-   _braid_BufferStatusInit( 1, 0, 0, bstatus );
-=======
    // Pass best possible information to BufferStatusInit 
    if( nrecvs > 0){
       _braid_BufferStatusInit(1, recv_f_iis[0] + f_ilower, -1, 0, bstatus);
@@ -796,7 +793,6 @@
    else {
       _braid_BufferStatusInit(1, 0, -1, 0, bstatus);
    }
->>>>>>> c7ead632
    _braid_BaseBufSize(core, app,  &max_usize, bstatus); /* max buffer size */
    _braid_NBytesToNReals(max_usize, max_usize);
 
