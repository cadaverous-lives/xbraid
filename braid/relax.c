--- conflicted
+++ resolved
@@ -102,11 +102,7 @@
          {
             //Need to post a recv for a C-point from the left. 
             _braid_GetProc(core, level, clower-cfactor, &proc);
-<<<<<<< HEAD
-            _braid_BufferStatusInit(0, 0, level, bstatus);
-=======
             _braid_BufferStatusInit(0, clower-cfactor, level, 0, bstatus);
->>>>>>> c7ead632
             _braid_BaseBufSize(core, app,  &size, bstatus);
             _braid_BaseBufAlloc(core, app, &recv_buff, size, bstatus);
              
@@ -116,11 +112,7 @@
          {
             //Need to post a send of ciupper         
             _braid_GetProc(core, level, cupper+cfactor, &proc); 
-<<<<<<< HEAD
-            _braid_BufferStatusInit(0, 0, level, bstatus);
-=======
             _braid_BufferStatusInit(0, cupper+cfactor, level, 0, bstatus);
->>>>>>> c7ead632
             _braid_BaseBufSize(core, app,  &size, bstatus);
             _braid_BaseBufAlloc(core, app, &send_buff, size, bstatus);
            
@@ -155,11 +147,7 @@
             {
               /* The needed C-point is coming as a message. Wait and unpack */
                MPI_Wait( &recv_request, MPI_STATUS_IGNORE);
-<<<<<<< HEAD
-               _braid_BufferStatusInit(0, 0, level, bstatus);
-=======
                _braid_BufferStatusInit(0, ci, level, 0, bstatus);
->>>>>>> c7ead632
                _braid_BaseBufUnpack(core, app, recv_buff, &bigstep, bstatus);
                _braid_BaseBufFree(core, app,  &recv_buff);
               
