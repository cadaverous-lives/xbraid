/*BHEADER**********************************************************************
 * Copyright (c) 2013, Lawrence Livermore National Security, LLC. 
 * Produced at the Lawrence Livermore National Laboratory.
 * 
 * This file is part of XBraid. For support, post issues to the XBraid Github page.
 * 
 * This program is free software; you can redistribute it and/or modify it under
 * the terms of the GNU General Public License (as published by the Free Software
 * Foundation) version 2.1 dated February 1999.
 * 
 * This program is distributed in the hope that it will be useful, but WITHOUT ANY
 * WARRANTY; without even the IMPLIED WARRANTY OF MERCHANTABILITY or FITNESS FOR A
 * PARTICULAR PURPOSE. See the terms and conditions of the GNU General Public
 * License for more details.
 * 
 * You should have received a copy of the GNU Lesser General Public License along
 * with this program; if not, write to the Free Software Foundation, Inc., 59
 * Temple Place, Suite 330, Boston, MA 02111-1307 USA
 *
 ***********************************************************************EHEADER*/
 

/** \file braid_test.c
 * \brief Define XBraid test routines.
 */

#include "_braid.h"
#include "util.h"

/*--------------------------------------------------------------------------
 * Some simple tests on the myinit, myaccess and myfree routines
 *--------------------------------------------------------------------------*/
braid_Int
braid_TestInitAccess( braid_App           app, 
                     MPI_Comm            comm_x,
                     FILE               *fp, 
                     braid_Real          t,
                     braid_PtFcnInit     myinit,
                     braid_PtFcnAccess   myaccess,
                     braid_PtFcnFree     myfree)
{
   
   braid_Vector          u ;
   braid_Status          status = _braid_CTAlloc(_braid_Status, 1);
   braid_AccessStatus    astatus = (braid_AccessStatus)status;
   braid_Int             myid_x = 0;
   
   _braid_AccessStatusInit(t, 0, 0.0, 0, 0, 0, 0, 0, 1, -1, NULL, astatus);
   MPI_Comm_rank( comm_x, &myid_x );

   /* Print intro */
   _braid_ParFprintfFlush(fp, myid_x, "\nStarting braid_TestInitAccess\n\n");

   /* Test */
   _braid_ParFprintfFlush(fp, myid_x, "   braid_TestInitAccess:   Starting Test 1\n");
   _braid_ParFprintfFlush(fp, myid_x, "   braid_TestInitAccess:   u = init(t=%1.2e)\n", t);
   myinit(app, t, &u);
   
   if(myaccess != NULL)
   {
      _braid_ParFprintfFlush(fp, myid_x, "   braid_TestInitAccess:   access(u) \n");
      myaccess(app, u, astatus);

      _braid_ParFprintfFlush(fp, myid_x, "   braid_TestInitAccess:   check output: wrote u for initial condition at t=%1.2e. \n\n",t);
   }

   /* Free variables */
   _braid_ParFprintfFlush(fp, myid_x, "   braid_TestInitAccess:   free(u) \n");
   myfree(app, u);
   _braid_StatusDestroy(status);
   
   _braid_ParFprintfFlush(fp, myid_x, "Finished braid_TestInitAccess\n");

   return 0;
}

braid_Int
braid_TestClone( braid_App        app,  
              MPI_Comm            comm_x,
              FILE               *fp, 
              braid_Real          t,
              braid_PtFcnInit     myinit,
              braid_PtFcnAccess   myaccess,
              braid_PtFcnFree     myfree,
              braid_PtFcnClone    clone)
{
   
   braid_Vector        u, v;
   braid_Status        status = _braid_CTAlloc(_braid_Status, 1);
   braid_AccessStatus  astatus = (braid_AccessStatus)status;
   braid_Int           myid_x;
   
   _braid_AccessStatusInit(t, 0, 0.0, 0, 0, 0, 0, 0, 1, -1, NULL, astatus);
   MPI_Comm_rank( comm_x, &myid_x );

   /* Print intro */
   _braid_ParFprintfFlush(fp, myid_x, "\nStarting braid_TestClone\n\n");

   /* Test 1 */
   _braid_ParFprintfFlush(fp, myid_x, "   braid_TestClone:   Starting Test 1\n");
   _braid_ParFprintfFlush(fp, myid_x, "   braid_TestClone:   u = init(t=%1.2e)\n", t);
   myinit(app, t, &u);

   _braid_ParFprintfFlush(fp, myid_x, "   braid_TestClone:   v = clone(u)\n");
   clone(app, u, &v);
   
   if(myaccess != NULL)
   {
      _braid_ParFprintfFlush(fp, myid_x, "   braid_TestClone:   access(u)\n");
      myaccess(app, u, astatus);

      _braid_ParFprintfFlush(fp, myid_x, "   braid_TestClone:   access(v)\n");
      myaccess(app, v, astatus);
      
      _braid_ParFprintfFlush(fp, myid_x, "   braid_TestClone:   check output:  wrote u and v for initial condition at t=%1.2e.\n\n", t);

   }

   /* Free variables */
   _braid_ParFprintfFlush(fp, myid_x, "   braid_TestClone:   free(u)\n");
   myfree(app, u);

   _braid_ParFprintfFlush(fp, myid_x, "   braid_TestClone:   free(v)\n");
   myfree(app, v);

   _braid_StatusDestroy(status);
   
   _braid_ParFprintfFlush(fp, myid_x, "Finished braid_TestClone\n");
   
   return 0;
}



braid_Int
braid_TestSum( braid_App        app, 
            MPI_Comm            comm_x,
            FILE               *fp,
            braid_Real          t,
            braid_PtFcnInit     myinit,
            braid_PtFcnAccess   myaccess,
            braid_PtFcnFree     myfree,
            braid_PtFcnClone    clone,
            braid_PtFcnSum      sum )
{
   
   braid_Vector        u, v;
   braid_Status        status  = _braid_CTAlloc(_braid_Status, 1);
   braid_AccessStatus  astatus = (braid_AccessStatus)status;
   braid_Int           myid_x;
   
   _braid_AccessStatusInit(t, 0, 0.0, 0, 0, 0, 0, 0, 1, -1, NULL, astatus);
   MPI_Comm_rank( comm_x, &myid_x );

   /* Print intro */
   _braid_ParFprintfFlush(fp, myid_x, "\nStarting braid_TestSum\n\n");
   
   /* Test 1 */
   _braid_ParFprintfFlush(fp, myid_x, "   braid_TestSum:   Starting Test 1\n");
   _braid_ParFprintfFlush(fp, myid_x, "   braid_TestSum:   u = init(t=%1.2e)\n", t);
   myinit(app, t, &u);

   _braid_ParFprintfFlush(fp, myid_x, "   braid_TestSum:   v = clone(u)\n");
   clone(app, u, &v);

   _braid_ParFprintfFlush(fp, myid_x, "   braid_TestSum:   v = u - v\n");
   sum(app, 1.0, u, -1.0, v); 

   if(myaccess != NULL)
   {
      _braid_ParFprintfFlush(fp, myid_x, "   braid_TestSum:   access(v)\n");
      myaccess(app, v, astatus);
      
      _braid_ParFprintfFlush(fp, myid_x, "   braid_TestSum:   check output:  v should equal the zero vector\n\n");
   }

   /* Test 2 */
   _braid_ParFprintfFlush(fp, myid_x, "   braid_TestSum:   Starting Test 2\n");
   _braid_ParFprintfFlush(fp, myid_x, "   braid_TestSum:   v = 2*u + v\n");
   sum(app, 2.0, u, 1.0, v); 

   if(myaccess != NULL)
   {
      _braid_ParFprintfFlush(fp, myid_x, "   braid_TestSum:   access(v)\n");
      myaccess(app, v, astatus);
      
      _braid_ParFprintfFlush(fp, myid_x, "   braid_TestSum:   access(u)\n");
      myaccess(app, u, astatus);
   }

   _braid_ParFprintfFlush(fp, myid_x, "   braid_TestSum:   check output:  v should equal 2*u \n\n");

   /* Free variables */
   _braid_ParFprintfFlush(fp, myid_x, "   braid_TestSum:   free(u)\n");
   myfree(app, u);

   _braid_ParFprintfFlush(fp, myid_x, "   braid_TestSum:   free(v)\n");
   myfree(app, v);

   _braid_StatusDestroy(status);
   
   _braid_ParFprintfFlush(fp, myid_x, "Finished braid_TestSum\n");

   return 0;
}

braid_Int
braid_TestSpatialNorm( braid_App              app, 
                       MPI_Comm               comm_x,
                       FILE                  *fp, 
                       braid_Real             t,
                       braid_PtFcnInit        myinit,
                       braid_PtFcnFree        myfree,
                       braid_PtFcnClone       clone,
                       braid_PtFcnSum         sum,  
                       braid_PtFcnSpatialNorm spatialnorm) 
{   
   braid_Vector  u, v, w;
   braid_Real    result1, result2;
   braid_Int     myid_x, correct;
   double     wiggle = 1e-12;
   
   MPI_Comm_rank( comm_x, &myid_x );

   /* Initialize the flags */
   correct = 1;
   braid_Int zero_flag = 0;

   /* Print intro */
   _braid_ParFprintfFlush(fp, myid_x, "\nStarting braid_TestSpatialNorm\n\n");
   
   /* Test 1 */
   _braid_ParFprintfFlush(fp, myid_x, "   braid_TestSpatialNorm:   Starting Test 1\n");
   _braid_ParFprintfFlush(fp, myid_x, "   braid_TestSpatialNorm:   u = init(t=%1.2e)\n", t);
   myinit(app, t, &u);

   _braid_ParFprintfFlush(fp, myid_x, "   braid_TestSpatialNorm:   spatialnorm(u) \n");
   spatialnorm(app, u, &result1);
   if( fabs(result1) == 0.0)
   {
      zero_flag = 1;
      _braid_ParFprintfFlush(fp, myid_x, "   braid_TestSpatialNorm:   Warning:  spatialnorm(u) = 0.0\n"); 
   }
   else if( _braid_isnan(result1) )
   {
      _braid_ParFprintfFlush(fp, myid_x, "   braid_TestSpatialNorm:   Warning:  spatialnorm(u) = nan\n"); 
      correct = 0;
   }

   _braid_ParFprintfFlush(fp, myid_x, "   braid_TestSpatialNorm:   v = clone(u)\n");
   clone(app, u, &v);

   _braid_ParFprintfFlush(fp, myid_x, "   braid_TestSpatialNorm:   v = u - v \n");
   sum(app, 1.0, u, -1.0, v); 

   _braid_ParFprintfFlush(fp, myid_x, "   braid_TestSpatialNorm:   spatialnorm(v) \n");
   spatialnorm(app, v, &result1);
   if( (fabs(result1) > wiggle) || _braid_isnan(result1) )
   {
      correct = 0;
      _braid_ParFprintfFlush(fp, myid_x, "   braid_TestSpatialNorm:   Test 1 Failed\n");
   }
   else
   {
      _braid_ParFprintfFlush(fp, myid_x, "   braid_TestSpatialNorm:   Test 1 Passed\n");
   }
   _braid_ParFprintfFlush(fp, myid_x, "   braid_TestSpatialNorm:   actual output:    spatialnorm(v) = %1.2e  \n", result1);
   _braid_ParFprintfFlush(fp, myid_x, "   braid_TestSpatialNorm:   expected output:  spatialnorm(v) = 0.0 \n\n");
   

   /* Test 2 */
   _braid_ParFprintfFlush(fp, myid_x, "   braid_TestSpatialNorm:   Starting Test 2\n");
   _braid_ParFprintfFlush(fp, myid_x, "   braid_TestSpatialNorm:   w = clone(u)\n");
   clone(app, u, &w);

   _braid_ParFprintfFlush(fp, myid_x, "   braid_TestSpatialNorm:   w = u + w \n");
   sum(app, 1.0, u, 1.0, w); 

   _braid_ParFprintfFlush(fp, myid_x, "   braid_TestSpatialNorm:   spatialnorm(u)\n");
   spatialnorm(app, u, &result1);
   
   _braid_ParFprintfFlush(fp, myid_x, "   braid_TestSpatialNorm:   spatialnorm(w)\n");
   spatialnorm(app, w, &result2);
   if( (fabs(result2/result1 - 2.0) > wiggle) || _braid_isnan(result2/result1) )
   {
      correct = 0;
      if(zero_flag)
      {
         _braid_ParFprintfFlush(fp, myid_x, "   braid_TestSpatialNorm:   Test 2 Failed, Likely due to u = 0\n");
      }
      else
      {
         _braid_ParFprintfFlush(fp, myid_x, "   braid_TestSpatialNorm:   Test 2 Failed\n");
      }
   }
   else
   {
      _braid_ParFprintfFlush(fp, myid_x, "   braid_TestSpatialNorm:   Test 2 Passed\n");
   }
   _braid_ParFprintfFlush(fp, myid_x, "   braid_TestSpatialNorm:   actual output:    spatialnorm(w) / spatialnorm(u) = %1.2e / %1.2e = %1.2e \n",
         result2, result1, result2/result1);
   _braid_ParFprintfFlush(fp, myid_x, "   braid_TestSpatialNorm:   expected output:  spatialnorm(w) / spatialnorm(u) = 2.0 \n\n");

   /* Test 3 */
   _braid_ParFprintfFlush(fp, myid_x, "   braid_TestSpatialNorm:   Starting Test 3\n");
   _braid_ParFprintfFlush(fp, myid_x, "   braid_TestSpatialNorm:   free(w)\n");
   myfree(app, w);

   _braid_ParFprintfFlush(fp, myid_x, "   braid_TestSpatialNorm:   w = clone(u)\n");
   clone(app, u, &w);

   _braid_ParFprintfFlush(fp, myid_x, "   braid_TestSpatialNorm:   w = 0.0*u + 0.5*w \n");
   sum(app, 0.0, u, 0.5, w); 

   _braid_ParFprintfFlush(fp, myid_x, "   braid_TestSpatialNorm:   spatialnorm(u)\n");
   spatialnorm(app, u, &result1);
   
   _braid_ParFprintfFlush(fp, myid_x, "   braid_TestSpatialNorm:   spatialnorm(w)\n");
   spatialnorm(app, w, &result2);
   /* Check Result */
   if( (fabs(result2/result1 - 0.5) > wiggle) || _braid_isnan(result2/result1) )

   {
      correct = 0;
      if(zero_flag)
      {
         _braid_ParFprintfFlush(fp, myid_x, "   braid_TestSpatialNorm:   Test 3 Failed, Likely due to u = 0\n");
      }
      else
      {
         _braid_ParFprintfFlush(fp, myid_x, "   braid_TestSpatialNorm:   Test 3 Failed\n");
      }
   }
   else
   {
      _braid_ParFprintfFlush(fp, myid_x, "   braid_TestSpatialNorm:   Test 3 Passed\n");
   }
   _braid_ParFprintfFlush(fp, myid_x, "   braid_TestSpatialNorm:   actual output:    spatialnorm(w) / spatialnorm(u) = %1.2e / %1.2e = %1.2e \n",
         result2, result1, result2/result1);
   _braid_ParFprintfFlush(fp, myid_x, "   braid_TestSpatialNorm:   expected output:  spatialnorm(w) / spatialnorm(u) = 0.5 \n\n");

   /* Free variables */
   _braid_ParFprintfFlush(fp, myid_x, "   braid_TestSpatialNorm:   free(u)\n");
   myfree(app, u);

   _braid_ParFprintfFlush(fp, myid_x, "   braid_TestSpatialNorm:   free(v)\n");
   myfree(app, v);
   
   _braid_ParFprintfFlush(fp, myid_x, "   braid_TestSpatialNorm:   free(w)\n");
   myfree(app, w);

   if(correct == 1) 
      _braid_ParFprintfFlush(fp, myid_x, "Finished braid_TestSpatialNorm: all tests passed successfully\n");
   else
   {
      if(zero_flag)
      {
         _braid_ParFprintfFlush(fp, myid_x, "Finished braid_TestSpatialNorm: some tests failed, possibly due to u = 0\n");
      }
      else
      {
         _braid_ParFprintfFlush(fp, myid_x, "Finished braid_TestSpatialNorm: some tests failed\n");
      }
   }

   return correct;
}

braid_Int
braid_TestInnerProd( braid_App              app, 
                     MPI_Comm               comm_x,
                     FILE                  *fp,
                     braid_Real             t,
                     braid_PtFcnInitBasis   myinit_basis,
                     braid_PtFcnFree        myfree,
                     braid_PtFcnSum         sum,
                     braid_PtFcnInnerProd   inner_prod)
{
   braid_Vector u, v;
   braid_Real   result1, result2;
   braid_Int    myid_x, zero_flag1, zero_flag2;

   double wiggle = 1e-12;

   MPI_Comm_rank(comm_x, &myid_x);

   /* Initialize the flags */
   braid_Int correct = 1;
   zero_flag1 = 0;
   zero_flag2 = 0;

   /* Print intro */
   _braid_ParFprintfFlush(fp, myid_x, "\nStarting braid_TestInnerProd\n\n");
   
   /* Test 1 */
   _braid_ParFprintfFlush(fp, myid_x, "   braid_TestInnerProd:   Starting Test 1\n");
   _braid_ParFprintfFlush(fp, myid_x, "   braid_TestInnerProd:   u = init_basis(t=%1.2e, i=0)\n", t);
   myinit_basis(app, t, 0, &u);

   _braid_ParFprintfFlush(fp, myid_x, "   braid_TestInnerProd:   inner_prod(u, u)\n");
   inner_prod(app, u, u, &result1);

   if( fabs(result1) == 0.0)
   {
      zero_flag1 = 1;
      _braid_ParFprintfFlush(fp, myid_x, "   braid_TestInnerProd:   Warning:  inner_prod(u, u) = 0.0\n"); 
      _braid_ParFprintfFlush(fp, myid_x, "   braid_TestInnerProd:   Test 1 Inconclusive (make sure u is not the zero vector)\n"); 
   }
   else if( _braid_isnan(result1) )
   {
      _braid_ParFprintfFlush(fp, myid_x, "   braid_TestInnerProd:   Warning:  inner_prod(u, u) = nan\n");
      correct = 0;
   }

   if (!zero_flag1)
   {
      _braid_ParFprintfFlush(fp, myid_x, "   braid_TestInnerProd:   u = u / sqrt(inner_prod(u, u))\n");
      sum(app, 0., u, 1/sqrt(result1), u);

      _braid_ParFprintfFlush(fp, myid_x, "   braid_TestInnerProd:   inner_prod(u, u)\n");
      inner_prod(app, u, u, &result2);
      
      if( (fabs(1. - result2) > wiggle) || _braid_isnan(result2) )
      {
         correct = 0;
         _braid_ParFprintfFlush(fp, myid_x, "   braid_TestInnerProd:   Test 1 Failed\n");
      }
      else
      {
         _braid_ParFprintfFlush(fp, myid_x, "   braid_TestInnerProd:   Test 1 Passed\n");
      }
      _braid_ParFprintfFlush(fp, myid_x, "   braid_TestInnerProd:   actual output:    inner_prod(u, u) = %1.2e  \n", result2);
      _braid_ParFprintfFlush(fp, myid_x, "   braid_TestInnerProd:   expected output:  inner_prod(u, u) = 1.0 \n\n");
   }

   /* Test 2 */
   _braid_ParFprintfFlush(fp, myid_x, "   braid_TestInnerProd:   Starting Test 2\n");
   _braid_ParFprintfFlush(fp, myid_x, "   braid_TestInnerProd:   v = init(t=%1.2e, i=1)\n", t);
   myinit_basis(app, t, 1, &v);

   _braid_ParFprintfFlush(fp, myid_x, "   braid_TestInnerProd:   inner_prod(u, v)\n");
   inner_prod(app, u, v, &result1);

   if( fabs(result1) == 0.0 )
   {
      zero_flag2 = 1;
      _braid_ParFprintfFlush(fp, myid_x, "   braid_TestInnerProd:   inner_prod(u, v) = 0.0\n"); 
      _braid_ParFprintfFlush(fp, myid_x, "   braid_TestInnerProd:   (make sure v is not the zero vector, else v is orthogonal to u)\n"); 
   }
   else if( _braid_isnan(result1) )
   {
      _braid_ParFprintfFlush(fp, myid_x, "   braid_TestInnerProd:   Warning:  inner_prod(u, v) = nan\n");
      correct = 0;
   }

   if ( !zero_flag1 && !zero_flag2 )
   {
      _braid_ParFprintfFlush(fp, myid_x, "   braid_TestInnerProd:   v = v - inner_prod(u, v)*u\n");
      sum(app, -result1, u, 1., v);

      _braid_ParFprintfFlush(fp, myid_x, "   braid_TestInnerProd:   inner_prod(u, v)\n");
      inner_prod(app, u, v, &result2);
      
      if( (fabs(result2) > wiggle) || _braid_isnan(result2) )
      {
         correct = 0;
         _braid_ParFprintfFlush(fp, myid_x, "   braid_TestInnerProd:   Test 2 Failed\n");
      }
      else
      {
         _braid_ParFprintfFlush(fp, myid_x, "   braid_TestInnerProd:   Test 2 Passed\n");
      }
      _braid_ParFprintfFlush(fp, myid_x, "   braid_TestInnerProd:   actual output:    inner_prod(u, v) = %1.2e  \n", result2);
      _braid_ParFprintfFlush(fp, myid_x, "   braid_TestInnerProd:   expected output:  inner_prod(u, v) = 0. \n\n");
   }

   return correct;
} 

braid_Int
braid_TestBuf( braid_App              app,
               MPI_Comm               comm_x,
               FILE                   *fp, 
               braid_Real             t,
               braid_PtFcnInit        myinit,
               braid_PtFcnFree        myfree,
               braid_PtFcnSum         sum,  
               braid_PtFcnSpatialNorm spatialnorm, 
               braid_PtFcnBufSize     bufsize,
               braid_PtFcnBufPack     bufpack,
               braid_PtFcnBufUnpack   bufunpack)
{   
   braid_Vector  u, v;
   braid_Real    result1;
   braid_Int     myid_x, size, correct;
   void      *buffer;
   double     wiggle = 1e-12;
   
   MPI_Comm_rank( comm_x, &myid_x );
   
   braid_Status            status = _braid_CTAlloc(_braid_Status, 1);
   braid_BufferStatus      bstatus = (braid_BufferStatus)status;
<<<<<<< HEAD
   _braid_BufferStatusInit( 0, 0, 0, bstatus );
=======
   _braid_BufferStatusInit( 0, 0, 0, 0, bstatus );
>>>>>>> c7ead632
   /* Initialize the correct flag */
   correct = 1;

   /* Print intro */
   _braid_ParFprintfFlush(fp, myid_x, "\nStarting braid_TestBuf\n\n");
   
   /* Test 1 */
   _braid_ParFprintfFlush(fp, myid_x, "   braid_TestBuf:   Starting Test 1\n");
   _braid_ParFprintfFlush(fp, myid_x, "   braid_TestBuf:   u = init(t=%1.2e)\n", t);
   myinit(app, t, &u);
   
   _braid_ParFprintfFlush(fp, myid_x, "   braid_TestBuf:   spatialnorm(u) \n");
   spatialnorm(app, u, &result1);
   if( fabs(result1) == 0.0)
   {
      _braid_ParFprintfFlush(fp, myid_x, "   braid_TestBuf:   Warning:  spatialnorm(u) = 0.0\n"); 
   }
   else if( _braid_isnan(result1) )
   {
      _braid_ParFprintfFlush(fp, myid_x, "   braid_TestBuf:   Warning:  spatialnorm(u) = nan\n"); 
      correct = 0;
   }

   _braid_ParFprintfFlush(fp, myid_x, "   braid_TestBuf:   size = bufsize()\n");
   bufsize(app, &size, bstatus);
   
   _braid_ParFprintfFlush(fp, myid_x, "   braid_TestBuf:   buffer = malloc(size)\n");
   buffer = malloc(size);

   _braid_ParFprintfFlush(fp, myid_x, "   braid_TestBuf:   buffer = bufpack(u, buffer))\n");
   
   _braid_StatusElt( bstatus, size_buffer ) = size;
   bufpack(app, u, buffer, bstatus);

   _braid_ParFprintfFlush(fp, myid_x, "   braid_TestBuf:   v = bufunpack(buffer)\n");
   bufunpack(app, buffer, &v, bstatus);

   _braid_ParFprintfFlush(fp, myid_x, "   braid_TestBuf:   v = u - v \n");
   sum(app, 1.0, u, -1.0, v); 

   _braid_ParFprintfFlush(fp, myid_x, "   braid_TestBuf:   spatialnorm(v) \n");
   spatialnorm(app, v, &result1);
   if( (fabs(result1) > wiggle) || _braid_isnan(result1) )

   {
      correct = 0;
      _braid_ParFprintfFlush(fp, myid_x, "   braid_TestBuf:   Test 1 Failed\n");
   }
   else
   {
      _braid_ParFprintfFlush(fp, myid_x, "   braid_TestBuf:   Test 1 Passed\n");
   }
   _braid_ParFprintfFlush(fp, myid_x, "   braid_TestBuf:   actual output:    spatialnorm(v) = %1.2e  \n", result1);
   _braid_ParFprintfFlush(fp, myid_x, "   braid_TestBuf:   expected output:  spatialnorm(v) = 0.0 \n\n");
   
   /* Free variables */
   _braid_ParFprintfFlush(fp, myid_x, "   braid_TestBuf:   free(u)\n");
   myfree(app, u);

   _braid_ParFprintfFlush(fp, myid_x, "   braid_TestBuf:   free(v)\n");
   myfree(app, v);
   
   if(correct == 1) 
      _braid_ParFprintfFlush(fp, myid_x, "Finished braid_TestBuf: all tests passed successfully\n");
   else      
      _braid_ParFprintfFlush(fp, myid_x, "Finished braid_TestBuf: some tests failed\n");

   _braid_StatusDestroy(status);
   return correct;
}

braid_Int
braid_TestCoarsenRefine( braid_App           app,
                      MPI_Comm               comm_x,
                      FILE                   *fp, 
                      braid_Real             t,
                      braid_Real             fdt,
                      braid_Real             cdt,
                      braid_PtFcnInit        myinit,
                      braid_PtFcnAccess      myaccess,
                      braid_PtFcnFree        myfree,
                      braid_PtFcnClone       clone,
                      braid_PtFcnSum         sum,
                      braid_PtFcnSpatialNorm spatialnorm, 
                      braid_PtFcnSCoarsen    coarsen,
                      braid_PtFcnSRefine     refine)
 {   
   braid_Vector            u, v, w, uc, vc, wc;
   braid_Real              result1;
   braid_Int               myid_x, level, correct;
   braid_Status            status  = _braid_CTAlloc(_braid_Status, 1);
   braid_AccessStatus      astatus = (braid_AccessStatus)status;
   braid_CoarsenRefStatus  cstatus = (braid_CoarsenRefStatus)status;
   
   _braid_CoarsenRefStatusInit(t, t-fdt, t+fdt, t-cdt, t+cdt, 0, 0, 0, 0, cstatus);
   MPI_Comm_rank( comm_x, &myid_x );

   /* Initialize the correct flag */
   correct = 1;

   /* Print intro */
   _braid_ParFprintfFlush(fp, myid_x, "\nStarting braid_TestCoarsenRefine\n\n");
   
   /* Test 1 */
   _braid_ParFprintfFlush(fp, myid_x, "   braid_TestCoarsenRefine:   Starting Test 1\n");
   _braid_ParFprintfFlush(fp, myid_x, "   braid_TestCoarsenRefine:   u = init(t=%1.2e)\n", t);
   myinit(app, t, &u);

   _braid_ParFprintfFlush(fp, myid_x, "   braid_TestCoarsenRefine:   spatialnorm(u) \n");
   spatialnorm(app, u, &result1);
   if( fabs(result1) == 0.0)
   {
      _braid_ParFprintfFlush(fp, myid_x, "   braid_TestCoarsenRefine:   Warning:  spatialnorm(u) = 0.0\n"); 
   }
   else if( _braid_isnan(result1) )
   {
      _braid_ParFprintfFlush(fp, myid_x, "   braid_TestCoarsenRefine:   Warning:  spatialnorm(u) = nan\n"); 
      correct = 0;
   }

   _braid_ParFprintfFlush(fp, myid_x, "   braid_TestCoarsenRefine:   uc = coarsen(u)\n");
   coarsen(app, u, &uc, cstatus); 

   if(myaccess != NULL)
   {
      _braid_ParFprintfFlush(fp, myid_x, "   braid_TestCoarsenRefine:   access(uc) \n");
      level = 1;
      _braid_AccessStatusInit(t, 0, 0.0, 0, level, 0, 0, 0, 1, -1, NULL, astatus);
      myaccess(app, uc, astatus);

      _braid_ParFprintfFlush(fp, myid_x, "   braid_TestCoarsenRefine:   access(u) \n");
      level = 0;
      _braid_AccessStatusInit(t, 0, 0.0, 0, level, 0, 0, 0, 1, -1, NULL, astatus);
      myaccess(app, u, astatus);
   }

   _braid_ParFprintfFlush(fp, myid_x, "   braid_TestCoarsenRefine:   actual output:   wrote u and spatially coarsened u \n\n");

   /* Test 2 */
   _braid_ParFprintfFlush(fp, myid_x, "   braid_TestCoarsenRefine:   Starting Test 2\n");
   
   _braid_ParFprintfFlush(fp, myid_x, "   braid_TestCoarsenRefine:   v = clone(u)\n");
   clone(app, u, &v);

   _braid_ParFprintfFlush(fp, myid_x, "   braid_TestCoarsenRefine:   vc = coarsen(v)\n");
   coarsen(app, v, &vc, cstatus); 
   
   _braid_ParFprintfFlush(fp, myid_x, "   braid_TestCoarsenRefine:   wc = clone(vc)\n");
   clone(app, vc, &wc);

   _braid_ParFprintfFlush(fp, myid_x, "   braid_TestCoarsenRefine:   wc = uc - wc \n");
   sum(app, 1.0, uc, -1.0, wc); 

   _braid_ParFprintfFlush(fp, myid_x, "   braid_TestCoarsenRefine:   spatialnorm(wc)\n");
   spatialnorm(app, wc, &result1);
   
   /* We expect exact equality between uc and vc */
   if( (fabs(result1) != 0.0) || _braid_isnan(result1) )
   {
      correct = 0;
      _braid_ParFprintfFlush(fp, myid_x, "   braid_TestCoarsenRefine:   Test 2 Failed\n");
   }
   else
   {
      _braid_ParFprintfFlush(fp, myid_x, "   braid_TestCoarsenRefine:   Test 2 Passed\n");
   }
   _braid_ParFprintfFlush(fp, myid_x, "   braid_TestCoarsenRefine:   actual output:    spatialnorm(wc) = %1.2e \n", result1);
   _braid_ParFprintfFlush(fp, myid_x, "   braid_TestCoarsenRefine:   expected output:  spatialnorm(wc) = 0.0 \n\n");

   /* Test 3 */
   _braid_ParFprintfFlush(fp, myid_x, "   braid_TestCoarsenRefine:   Starting Test 3\n");
   
   _braid_ParFprintfFlush(fp, myid_x, "   braid_TestCoarsenRefine:   w = clone(u)\n");
   clone(app, u, &w);

   _braid_ParFprintfFlush(fp, myid_x, "   braid_TestCoarsenRefine:   free(u)\n");
   myfree(app, u);

   _braid_ParFprintfFlush(fp, myid_x, "   braid_TestCoarsenRefine:   free(v)\n");
   myfree(app, v);

   _braid_ParFprintfFlush(fp, myid_x, "   braid_TestCoarsenRefine:   v = refine(vc)\n");
   refine(app, vc, &v, cstatus); 

   _braid_ParFprintfFlush(fp, myid_x, "   braid_TestCoarsenRefine:   u = refine(uc)\n");
   refine(app, uc, &u, cstatus); 

   _braid_ParFprintfFlush(fp, myid_x, "   braid_TestCoarsenRefine:   v = u - v \n");
   sum(app, 1.0, u, -1.0, v); 

   _braid_ParFprintfFlush(fp, myid_x, "   braid_TestCoarsenRefine:   spatialnorm(v)\n");
   spatialnorm(app, v, &result1);
   
   /* We expect exact equality between u and v */
   if( (fabs(result1) != 0.0) || _braid_isnan(result1) )
   {
      correct = 0;
      _braid_ParFprintfFlush(fp, myid_x, "   braid_TestCoarsenRefine:   Test 3 Failed\n");
   }
   else
   {
      _braid_ParFprintfFlush(fp, myid_x, "   braid_TestCoarsenRefine:   Test 3 Passed\n");
   }
   _braid_ParFprintfFlush(fp, myid_x, "   braid_TestCoarsenRefine:   actual output:    spatialnorm(v) = %1.2e \n", result1);
   _braid_ParFprintfFlush(fp, myid_x, "   braid_TestCoarsenRefine:   expected output:  spatialnorm(v) = 0.0 \n\n");

   /* Test 4 */
   _braid_ParFprintfFlush(fp, myid_x, "   braid_TestCoarsenRefine:   Starting Test 4\n");
   
   _braid_ParFprintfFlush(fp, myid_x, "   braid_TestCoarsenRefine:   w = w - u \n");
   sum(app, 1.0, u, -1.0, w); 

   _braid_ParFprintfFlush(fp, myid_x, "   braid_TestCoarsenRefine:   spatialnorm(w)\n");
   spatialnorm(app, w, &result1);
   
   _braid_ParFprintfFlush(fp, myid_x, "   braid_TestCoarsenRefine:   actual output:    spatialnorm(w) = %1.2e \n", result1);
   _braid_ParFprintfFlush(fp, myid_x, "   braid_TestCoarsenRefine:   %s%s%s", 
                   "expected output:  For simple interpolation formulas\n",
                   "                             (e.g., bilinear) and a known function\n",
                   "                             (e.g., constant), spatialnorm(w) should = 0\n\n");

   /* Free variables */
   _braid_ParFprintfFlush(fp, myid_x, "   braid_TestCoarsenRefine:   free(u)\n");
   myfree(app, u);

   _braid_ParFprintfFlush(fp, myid_x, "   braid_TestCoarsenRefine:   free(v)\n");
   myfree(app, v);

   _braid_ParFprintfFlush(fp, myid_x, "   braid_TestCoarsenRefine:   free(w)\n");
   myfree(app, w);
   
   _braid_ParFprintfFlush(fp, myid_x, "   braid_TestCoarsenRefine:   free(uc)\n");
   myfree(app, uc);

   _braid_ParFprintfFlush(fp, myid_x, "   braid_TestCoarsenRefine:   free(vc)\n");
   myfree(app, vc);

   _braid_ParFprintfFlush(fp, myid_x, "   braid_TestCoarsenRefine:   free(wc)\n");
   myfree(app, wc);

   _braid_StatusDestroy(status);

   if(correct == 1) 
      _braid_ParFprintfFlush(fp, myid_x, "Finished braid_TestCoarsenRefine: all tests passed successfully\n");
   else      
      _braid_ParFprintfFlush(fp, myid_x, "Finished braid_TestCoarsenRefine: some tests failed\n");
   
   return correct;
}

braid_Int
braid_TestResidual( braid_App              app,
                    MPI_Comm               comm_x,
                    FILE                   *fp, 
                    braid_Real             t,
                    braid_Real             dt,
                    braid_PtFcnInit        myinit,
                    braid_PtFcnAccess      myaccess,
                    braid_PtFcnFree        myfree,
                    braid_PtFcnClone       clone,
                    braid_PtFcnSum         sum,
                    braid_PtFcnSpatialNorm spatialnorm, 
                    braid_PtFcnResidual    residual,
                    braid_PtFcnStep        step)
 {   
   braid_Vector            u, unext, ustop, fstop;
   braid_Real              result1;
   braid_Int               myid_x, result_int;
   braid_Status            status  = _braid_CTAlloc(_braid_Status, 1);
   braid_AccessStatus      astatus = (braid_AccessStatus) status;
   braid_StepStatus        sstatus = (braid_StepStatus) status;
 

   /* 
    * Next, we must initialize status so that the user may call
    * braid_StepStatusSetRFactor() from inside of step(), which many users will
    * do.  Calling braid_StepStatusSetRFactor() requires that status (which is
    * really a braid_Core) to have allocated two pieces of data, 
    * (1) core->rfactors and (2) core->grids[0]->ilower
    */
   braid_Core              core    = (braid_Core) status;
   _braid_Grid          **grids    = _braid_CoreElt(core, grids);
   braid_Int              *rfactors;
   _braid_Grid            *fine_grid;
   /* 1) Initialize array of grids and fine-grid, then set ilower */ 
   grids    = _braid_TReAlloc(grids, _braid_Grid *, 1);
   fine_grid = _braid_CTAlloc(_braid_Grid, 1);
   _braid_GridElt(fine_grid, ilower) = 0;
   grids[0] = fine_grid;
   _braid_CoreElt(core, grids) = grids;
   /* 2) Initialize rfactors */
   rfactors = _braid_CTAlloc(braid_Int, 4); 
   _braid_CoreElt(core, rfactors) = rfactors;

   _braid_StepStatusInit(t, t+dt, 0, 1e-16, 0, 0, 0, 2, 0, NULL, sstatus);
   _braid_AccessStatusInit(t, 0, 0.0, 0, 0, 0, 2, 0, 1, -1, NULL, astatus);

   MPI_Comm_rank( comm_x, &myid_x );

   /* Print intro */
   _braid_ParFprintfFlush(fp, myid_x, "\nStarting braid_TestResidual\n\n");
   
   /* Test 1 */
   _braid_ParFprintfFlush(fp, myid_x, "   braid_TestResidual:   Starting Test 1\n");
   _braid_ParFprintfFlush(fp, myid_x, "   braid_TestResidual:   u = init(t=%1.2e)\n", t);
   myinit(app, t, &u);

   _braid_ParFprintfFlush(fp, myid_x, "   braid_TestResidual:   spatialnorm(u) \n");
   spatialnorm(app, u, &result1);
   if( fabs(result1) == 0.0)
   {
      _braid_ParFprintfFlush(fp, myid_x, "   braid_TestResidual:   Warning:  spatialnorm(u) = 0.0\n"); 
   }
   else if( _braid_isnan(result1) )
   {
      _braid_ParFprintfFlush(fp, myid_x, "   braid_TestResidual:   Warning:  spatialnorm(u) = nan\n"); 
   }
   
   _braid_ParFprintfFlush(fp, myid_x, "   braid_TestResidual:   unext = clone(u)\n");
   clone(app, u, &unext);

   _braid_ParFprintfFlush(fp, myid_x, "   braid_TestResidual:   ustop = clone(u)\n");
   clone(app, u, &ustop);

   _braid_ParFprintfFlush(fp, myid_x, "   braid_TestResidual:   fstop = clone(u)\n");
   clone(app, u, &fstop);

   _braid_ParFprintfFlush(fp, myid_x, "   braid_TestResidual:   fstop = ustop + fstop \n");
   sum(app, 1.0, ustop, 1.0, fstop); 

   _braid_ParFprintfFlush(fp, myid_x, "   braid_TestResidual:   unext = step(ustop, fstop, unext) \n");
   step(app, ustop, fstop, unext, sstatus); 
   
   _braid_ParFprintfFlush(fp, myid_x, "   braid_TestResidual:   ustop = clone(u)\n");
   clone(app, u, &ustop);
   
   _braid_ParFprintfFlush(fp, myid_x, "   braid_TestResidual:   fstop = clone(u)\n");
   clone(app, u, &fstop);
   
   _braid_ParFprintfFlush(fp, myid_x, "   braid_TestResidual:   fstop = ustop + fstop \n");
   sum(app, 1.0, ustop, 1.0, fstop); 

   _braid_ParFprintfFlush(fp, myid_x, "   braid_TestResidual:   r = residual(unext, u) \n");
   residual(app, unext, u, sstatus); 
   
   _braid_ParFprintfFlush(fp, myid_x, "   braid_TestResidual:   r = fstop - r \n");
   sum(app, 1.0, fstop, -1.0, u); 
   
   _braid_ParFprintfFlush(fp, myid_x, "   braid_TestResidual:   spatialnorm(r)\n");
   spatialnorm(app, u, &result1);

   if(myaccess != NULL)
   {
      _braid_ParFprintfFlush(fp, myid_x, "   braid_TestResidual:   access(r) \n");
      myaccess(app, u, astatus);
   }

   /* We expect the result to be close to zero */
   result_int = (braid_Int) round(-log10(result1));
   _braid_ParFprintfFlush(fp, myid_x, "   braid_TestResidual:   actual output:    spatialnorm(r) approx. 1.0e-%d \n", result_int);
   _braid_ParFprintfFlush(fp, myid_x, "   braid_TestResidual:   expected output:  spatialnorm(r) approx. 0.0 \n\n");

   /* Free variables */
   _braid_ParFprintfFlush(fp, myid_x, "   braid_TestResidual:   free(u)\n");
   myfree(app, u);

   _braid_ParFprintfFlush(fp, myid_x, "   braid_TestResidual:   free(unext)\n");
   myfree(app, unext);

   _braid_ParFprintfFlush(fp, myid_x, "   braid_TestResidual:   free(ustop)\n");
   myfree(app, ustop);
   
   _braid_ParFprintfFlush(fp, myid_x, "   braid_TestResidual:   free(fstop)\n");
   myfree(app, fstop);

   _braid_StatusDestroy(status);

   _braid_TFree(rfactors);
   _braid_TFree(grids);
   _braid_TFree(fine_grid);

   _braid_ParFprintfFlush(fp, myid_x, "Finished braid_TestResidual \n");
   
   return 0;
}

braid_Int
braid_TestAll( braid_App            app,
            MPI_Comm                comm_x,
            FILE                    *fp, 
            braid_Real              t,
            braid_Real              fdt,
            braid_Real              cdt,
            braid_PtFcnInit         myinit,
            braid_PtFcnFree         myfree,
            braid_PtFcnClone        clone,
            braid_PtFcnSum          sum,
            braid_PtFcnSpatialNorm  spatialnorm, 
            braid_PtFcnBufSize      bufsize,
            braid_PtFcnBufPack      bufpack,
            braid_PtFcnBufUnpack    bufunpack,
            braid_PtFcnSCoarsen     coarsen,
            braid_PtFcnSRefine      refine,
            braid_PtFcnResidual     residual,
            braid_PtFcnStep         step)

{
   braid_Int    myid_x, flag = 0, correct = 1;
   MPI_Comm_rank( comm_x, &myid_x );
   
   /** 
    * We set the myaccess parameter to NULL below, because this function is
    * is designed to return only one value, the boolean correct
    **/

   /* Test myinit(), myfree() */
   braid_TestInitAccess( app, comm_x, fp, t, myinit, NULL, myfree);
   braid_TestInitAccess( app, comm_x, fp, fdt, myinit, NULL, myfree);

   /* Test clone() */
   braid_TestClone( app, comm_x, fp, t, myinit, NULL, myfree, clone);
   braid_TestClone( app, comm_x, fp, fdt, myinit, NULL, myfree, clone);

   /* Test sum() */
   braid_TestSum( app, comm_x, fp, t, myinit, NULL, myfree, clone, sum);
   braid_TestSum( app, comm_x, fp, fdt, myinit, NULL, myfree, clone, sum);

   /* Test spatialnorm() */
   flag = braid_TestSpatialNorm( app, comm_x, fp, t, myinit, myfree, clone, sum, spatialnorm);
   if(flag == 0)
   {
      _braid_ParFprintfFlush(fp, myid_x, "-> braid_TestAll:   TestSpatialNorm 1 Failed\n");
      correct = 0;
   }
   flag = braid_TestSpatialNorm( app, comm_x, fp, fdt, myinit, myfree, clone, sum, spatialnorm);
   if(flag == 0)
   {
      _braid_ParFprintfFlush(fp, myid_x, "-> braid_TestAll:   TestSpatialNorm 2 Failed\n");
      correct = 0;
   }

   /* Test bufsize(), bufpack(), bufunpack() */
   flag = braid_TestBuf( app, comm_x, fp, t, myinit, myfree, sum, spatialnorm, bufsize, bufpack, bufunpack);
   if(flag == 0)
   {
      _braid_ParFprintfFlush(fp, myid_x, "-> braid_TestAll:   TestBuf 1 Failed\n");
      correct = 0;
   }
   flag = braid_TestBuf( app, comm_x, fp, fdt, myinit, myfree, sum, spatialnorm, bufsize, bufpack, bufunpack);
   if(flag == 0)
   {
      _braid_ParFprintfFlush(fp, myid_x, "-> braid_TestAll:   TestBuf 2 Failed\n");
      correct = 0;
   }
 
   /* Test coarsen and refine */
   if( (coarsen != NULL) && (refine != NULL) )
   {
      flag = braid_TestCoarsenRefine(app, comm_x, fp, t, fdt, cdt, myinit,
                          NULL, myfree, clone, sum, spatialnorm, coarsen, refine);
      if(flag == 0)
      {
         _braid_ParFprintfFlush(fp, myid_x, "-> braid_TestAll:   TestCoarsenRefine 1 Failed\n");
         correct = 0;
      }
   }

   /* Test step and residual */
   if( (step != NULL) && (residual != NULL) )
   {
      braid_TestResidual(app, comm_x, fp, t, fdt, myinit, NULL, myfree, clone, sum, spatialnorm, residual, step);
   }

   if(correct == 1)
   {
      _braid_ParFprintfFlush(fp, myid_x, "\n\n");
      _braid_ParFprintfFlush(fp, myid_x, "Finished braid_TestAll: no fails detected, however some results must be\nuser-interpreted in the log messages\n\n");
   }
   else
   {
      _braid_ParFprintfFlush(fp, myid_x, "\n\n");
      _braid_ParFprintfFlush(fp, myid_x, "Finished braid_TestAll: some tests failed\n\n");
   }
   
   return correct;
}

braid_Int
braid_TestDelta(braid_App               app,
                MPI_Comm                comm_x,
                FILE                   *fp,
                braid_Real              t,
                braid_Real              dt,
                braid_Int               rank,
                braid_PtFcnInit         myinit,
                braid_PtFcnInitBasis    myinit_basis,
                braid_PtFcnAccess       myaccess,
                braid_PtFcnFree         myfree,
                braid_PtFcnClone        myclone,
                braid_PtFcnSum          mysum,
                braid_PtFcnBufSize      bufsize,
                braid_PtFcnBufPack      bufpack,
                braid_PtFcnBufUnpack    bufunpack,
                braid_PtFcnInnerProd    myinner_prod,
                braid_PtFcnStep         mystep)
{

   braid_Vector          u;
   braid_Vector          v;
   braid_Basis           A, B;
   // braid_Int             actual_rank = rank;
   braid_Status          status = _braid_CTAlloc(_braid_Status, 1);
   braid_AccessStatus    astatus = (braid_AccessStatus)status;
   braid_StepStatus      sstatus = (braid_StepStatus)status;
   braid_BufferStatus    bstatus = (braid_BufferStatus)status;
   braid_Int             myid_x, size, size_basis, head_size;

    /*
    * We must initialize status so that the user may call
    * braid_StepStatusSetRFactor() from inside of step(), which many users will
    * do.  Calling braid_StepStatusSetRFactor() requires that status (which is
    * really a braid_Core) to have allocated two pieces of data, 
    * (1) core->rfactors and (2) core->grids[0]->ilower
    */
   braid_Core              core    = (braid_Core) status;
   _braid_Grid          **grids    = _braid_CoreElt(core, grids);
   braid_Int              *rfactors;
   _braid_Grid            *fine_grid;
   /* 1) Initialize array of grids and fine-grid, then set ilower */ 
   grids    = _braid_TReAlloc(grids, _braid_Grid *, 1);
   fine_grid = _braid_CTAlloc(_braid_Grid, 1);
   _braid_GridElt(fine_grid, ilower) = 0;
   grids[0] = fine_grid;
   _braid_CoreElt(core, grids) = grids;
   /* 2) Initialize rfactors */
   rfactors = _braid_CTAlloc(braid_Int, 4); 
   _braid_CoreElt(core, rfactors) = rfactors;

   void       *buffer;
   braid_Byte *data_buf;
   braid_Int  *header;
   double      wiggle = 1e-12;
   braid_Int   correct = 1;

   
   A = (braid_Basis)malloc(sizeof(braid_Basis));
   B = (braid_Basis)malloc(sizeof(braid_Basis));
   A->rank = rank;
   B->rank = rank;
   A->userVecs = _braid_TAlloc(braid_Vector, rank);
   B->userVecs = _braid_TAlloc(braid_Vector, rank);

   MPI_Comm_rank( comm_x, &myid_x );

   /* Print intro */
   _braid_ParFprintfFlush(fp, myid_x, "\nStarting braid_TestDelta\n\n");

   /*--------------------------------*
    * test inner_prod                *
    *--------------------------------*/
   braid_Int use_inner_prod; 
   use_inner_prod = braid_TestInnerProd(app, comm_x, fp, t, myinit_basis, myfree, mysum, myinner_prod);

   /*--------------------------------*
    * test init_basis/access         *
    *--------------------------------*/
   _braid_ParFprintfFlush(fp, myid_x, "\nStarting braid_TestInitBasis\n\n");
   _braid_ParFprintfFlush(fp, myid_x, "   braid_TestInitBasis:   Starting Test 1\n");
   _braid_ParFprintfFlush(fp, myid_x, "   braid_TestInitBasis:   u = init(t=%1.2e)\n", t);
   myinit(app, t, &u);
   _braid_ParFprintfFlush(fp, myid_x, "   braid_TestInitBasis:   B = init_basis(t=%1.2e)\n", t);
   for (braid_Int i = 0; i < rank; i++)
   {
      myinit_basis(app, t, i, &(B->userVecs[i]));
   }
   
   if(myaccess != NULL)
   {
      _braid_AccessStatusInit(t, 0, 0.0, 0, 0, 0, 0, 0, 1, -1, B, astatus);
      _braid_ParFprintfFlush(fp, myid_x, "   braid_TestInitBasis:   access(u, B) \n");
      myaccess(app, u, astatus);

      _braid_ParFprintfFlush(fp, myid_x, "   braid_TestInitBasis:   check output: wrote u, B for initial condition at t=%1.2e. \n\n", t);
   }

   /* check to make sure the basis vectors are not linearly dependent */
   _braid_ParFprintfFlush(fp, myid_x, "   braid_TestInitBasis:   Starting Test 2\n");
   _braid_ParFprintfFlush(fp, myid_x, "   braid_TestInitBasis:   GramSchmidt(B) \n");
   if (use_inner_prod && rank > 1)
   {
      braid_Real prod;
      for (braid_Int i = 0; i < rank; i++)
      {
         for (braid_Int j = 0; j < i; j++)
         {
            myinner_prod(app, B->userVecs[i], B->userVecs[j], &prod);
            mysum(app, -prod, B->userVecs[j], 1., B->userVecs[i]);
         }
         
         myinner_prod(app, B->userVecs[i], B->userVecs[i], &prod);
         if ((prod < wiggle) && (prod > -wiggle))
         {

            _braid_ParFprintfFlush(fp, myid_x, "   braid_TestInitBasis:   B has linearly dependent columns!\n");
            _braid_ParFprintfFlush(fp, myid_x, "   braid_TestInitBasis:   test 2 failed\n");
            correct = 0;
            // actual_rank = i;
            break;
         }
         mysum(app, 0., B->userVecs[i], 1/sqrt(prod), B->userVecs[i]);
      }
   }
   _braid_ParFprintfFlush(fp, myid_x, "   braid_TestInitBasis:   access(u, B) \n");
   myaccess(app, u, astatus);

   if (correct)
   {
      _braid_ParFprintfFlush(fp, myid_x, "   braid_TestInitBasis:   test 2 passed\n");
   }
   _braid_ParFprintfFlush(fp, myid_x, "Finished braid_TestInitBasisAccess\n");


   /*---------------------------------*
    * test step with Lyapunov vectors *
    *---------------------------------*/
   _braid_ParFprintfFlush(fp, myid_x, "\nStarting braid_TestStepDiff\n\n");
   _braid_ParFprintfFlush(fp, myid_x, "   braid_TestStepDiff:   Starting Test 1\n");
   _braid_ParFprintfFlush(fp, myid_x, "   braid_TestStepDiff:   A = clone(B) \n");
   for (braid_Int i = 0; i < rank; i++)
   {
      myclone(app, B->userVecs[i], &(A->userVecs[i]));
   }
   _braid_ParFprintfFlush(fp, myid_x, "   braid_TestStepDiff:   v = clone(u) \n");
   myclone(app, u, &v);

   _braid_StepStatusInit(t, t + dt, 0, wiggle, 0, 0, 0, 0, braid_ASCaller_Residual, B, sstatus);
   _braid_ParFprintfFlush(fp, myid_x, "   braid_TestStepDiff:   v = step(v)\n");
   _braid_ParFprintfFlush(fp, myid_x, "   braid_TestStepDiff:   B = step_dv(v)*B\n");
   mystep(app, u, NULL, v, sstatus);

   braid_Real eps = sqrt(wiggle);
   _braid_ParFprintfFlush(fp, myid_x, "   braid_TestStepDiff:   u = step(u + eps*A_0) \n");
   _braid_StepStatusInit(t, t + dt, 0, wiggle, 0, 0, 0, 0, braid_ASCaller_Residual, NULL, sstatus);
   mysum(app, eps, A->userVecs[0], 1., u);
   mystep(app, u, NULL, u, sstatus);

   _braid_ParFprintfFlush(fp, myid_x, "   braid_TestStepDiff:   v = B_0 - (u - v)/eps\n");
   _braid_ParFprintfFlush(fp, myid_x, "   braid_TestStepDiff:  (v = step_dv(u)*A_0 - (step(u + eps*A_0) - step(u))/eps) \n");
   mysum(app, 1/eps, u, -1/eps, v);
   mysum(app, 1., B->userVecs[0], -1., v);
   _braid_ParFprintfFlush(fp, myid_x, "   braid_TestStepDiff:   result = inner_prod(v, v) \n");
   braid_Real result;
   myinner_prod(app, v, v, &result);
   _braid_ParFprintfFlush(fp, myid_x, "   braid_TestStepDiff:   actual output:    result approx. %1.2e \n", result);
   _braid_ParFprintfFlush(fp, myid_x, "   braid_TestStepDiff:   expected output:  positive, near zero \n\n");
   _braid_ParFprintfFlush(fp, myid_x, "Finished braid_TestStepDiff\n");

   /*---------------------------------*
    * test bufpack/unpack with basis  *
    *---------------------------------*/
   _braid_ParFprintfFlush(fp, myid_x, "\nStarting braid_TestBufBasis\n\n");

   _braid_ParFprintfFlush(fp, myid_x, "   braid_TestBufBasis:   size, size_basis = bufsize()\n");
   _braid_BufferStatusInit(0, 0, 0, bstatus);
   bufsize(app, &size, bstatus);

   size_basis = _braid_StatusElt(bstatus, size_basis);
   if (size_basis <= 0)
   {
      size_basis = size;
   }
   head_size = sizeof(braid_Int) * (2 + rank); /* total number of vectors plus size of each vector */

   _braid_ParFprintfFlush(fp, myid_x, "   braid_TestBufBasis:   buffer = malloc(size + rank * size_basis)\n");
   /* need to allocate memory for the header and the user data */
   buffer = malloc(head_size + size + rank * size_basis);

   /* header pointer offset by one, so header[-1] stores number of vectors, header[i] stores size of ith vector */
   header = ((braid_Int*)buffer) + 1;
   header[-1] = rank + 1;
   data_buf = ((braid_Byte*)buffer) + head_size; /* data buffer is braid_Byte to enable pointer arithmetic */

   _braid_ParFprintfFlush(fp, myid_x, "   braid_TestBufBasis:   buffer[:size] = bufpack(u)\n");
   bufpack(app, u, (void*)data_buf, bstatus);

   /* get size actually written and write it to the header */
   header[0] = _braid_StatusElt(bstatus, size_buffer);
   data_buf += header[0]; /* increment the data pointer */

   _braid_ParFprintfFlush(fp, myid_x, "   braid_TestBufBasis:   buffer[size:] = bufpack(A)\n");
   for (braid_Int i = 0; i < rank; i++)
   {
      _braid_StatusElt(bstatus, size_buffer) = size_basis;
      bufpack(app, A->userVecs[i], (void*)data_buf, bstatus);
      header[i+1] = _braid_StatusElt(bstatus, size_buffer);
      if (i+1 >= head_size)
      {
         _braid_ParFprintfFlush(fp, myid_x, "braid_TestBufBasis:   (DEV) overwrote header into user data!\n");
      }
      data_buf += header[i+1];
   }

   /* pretend we only have access to the original buffer after send... */
   header = NULL;
   data_buf = NULL;
   head_size = 0;

   _braid_ParFprintfFlush(fp, myid_x, "   braid_TestBufBasis:   v = bufunpack(buffer[:size]))\n");
   header = ((braid_Int*)buffer) + 1;
   head_size = (header[-1] + 1) * sizeof(braid_Int);
   data_buf = ((braid_Byte*)buffer) + head_size;
   bufunpack(app, (void*)data_buf, &v, bstatus);
   data_buf += header[0];

   _braid_ParFprintfFlush(fp, myid_x, "   braid_TestBufBasis:   B = bufunpack(buffer[size:]))\n");
   for (braid_Int i = 0; i < rank; i++)
   {
      bufunpack(app, (void*)data_buf, &(B->userVecs[i]), bstatus);
      data_buf += header[i+1];
   }

   _braid_ParFprintfFlush(fp, myid_x, "   braid_TestBufBasis:   v = u - v\n");
   mysum(app, 1.0, u, -1.0, v);
   _braid_ParFprintfFlush(fp, myid_x, "   braid_TestBufBasis:   B = A - B\n");
   for (braid_Int i = 0; i < rank; i++)
   {
      mysum(app, 1.0, A->userVecs[i], -1.0, B->userVecs[i]);
   }
   
   _braid_ParFprintfFlush(fp, myid_x, "   braid_TestBufBasis:   inner_prod(v, v)\n");
   myinner_prod(app, v, v, &result);
   if (result > wiggle || _braid_isnan(result))
   {
      correct = 0;
      _braid_ParFprintfFlush(fp, myid_x, "   braid_TestBufBasis:   Test 1 Failed\n");
   }
   else
   {
      _braid_ParFprintfFlush(fp, myid_x, "   braid_TestBufBasis:   Test 1 Passed\n");
   }
   _braid_ParFprintfFlush(fp, myid_x, "   braid_TestBufBasis:   actual output:    inner_prod(v, v) = %1.2e  \n", result);
   _braid_ParFprintfFlush(fp, myid_x, "   braid_TestBufBasis:   expected output:  inner_prod(v, v) = 0.0 \n\n");

   _braid_ParFprintfFlush(fp, myid_x, "   braid_TestBufBasis:   Frobenius_norm(B)\n");
   result = 0;
   for (braid_Int i = 0; i < rank; i++)
   {
      double prod;
      myinner_prod(app, B->userVecs[i], B->userVecs[i], &prod);
      result += prod;
   }
   result = sqrt(result);
   if (result > wiggle || _braid_isnan(result))
   {
      correct = 0;
      _braid_ParFprintfFlush(fp, myid_x, "   braid_TestBufBasis:   Test 2 Failed\n");
   }
   else
   {
      _braid_ParFprintfFlush(fp, myid_x, "   braid_TestBufBasis:   Test 2 Passed\n");
   }
   _braid_ParFprintfFlush(fp, myid_x, "   braid_TestBufBasis:   actual output:    Frobenius_norm(B) = %1.2e  \n", result);
   _braid_ParFprintfFlush(fp, myid_x, "   braid_TestBufBasis:   expected output:  Frobenius_norm(B) = 0.0 \n\n");
   
   _braid_ParFprintfFlush(fp, myid_x, "Finished braid_TestBufBasis\n\n");

   /* Free variables */
   _braid_ParFprintfFlush(fp, myid_x, "   braid_TestDelta:   free(u) \n");
   myfree(app, u);
   _braid_ParFprintfFlush(fp, myid_x, "   braid_TestDelta:   free(v) \n");
   myfree(app, v);
   _braid_ParFprintfFlush(fp, myid_x, "   braid_TestDelta:   free(A) \n");
   _braid_ParFprintfFlush(fp, myid_x, "   braid_TestDelta:   free(B) \n");
   for (braid_Int i = 0; i < rank; i++)
   {
      myfree(app, A->userVecs[i]);
      myfree(app, B->userVecs[i]);
   }
   free(A->userVecs);
   free(B->userVecs);
   
   _braid_StatusDestroy(status);

   _braid_TFree(rfactors);
   _braid_TFree(grids);
   _braid_TFree(fine_grid);

   data_buf = NULL;
   header = NULL;
   free(buffer);
   
   _braid_ParFprintfFlush(fp, myid_x, "Finished braid_TestDelta\n");

   return correct;
}<|MERGE_RESOLUTION|>--- conflicted
+++ resolved
@@ -500,11 +500,7 @@
    
    braid_Status            status = _braid_CTAlloc(_braid_Status, 1);
    braid_BufferStatus      bstatus = (braid_BufferStatus)status;
-<<<<<<< HEAD
-   _braid_BufferStatusInit( 0, 0, 0, bstatus );
-=======
    _braid_BufferStatusInit( 0, 0, 0, 0, bstatus );
->>>>>>> c7ead632
    /* Initialize the correct flag */
    correct = 1;
 
@@ -1168,7 +1164,7 @@
    _braid_ParFprintfFlush(fp, myid_x, "\nStarting braid_TestBufBasis\n\n");
 
    _braid_ParFprintfFlush(fp, myid_x, "   braid_TestBufBasis:   size, size_basis = bufsize()\n");
-   _braid_BufferStatusInit(0, 0, 0, bstatus);
+   _braid_BufferStatusInit(0, 0, 0, 0, bstatus);
    bufsize(app, &size, bstatus);
 
    size_basis = _braid_StatusElt(bstatus, size_basis);
