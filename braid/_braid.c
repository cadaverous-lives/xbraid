/*BHEADER**********************************************************************
 * Copyright (c) 2013, Lawrence Livermore National Security, LLC. 
 * Produced at the Lawrence Livermore National Laboratory. Written by 
 * Jacob Schroder, Rob Falgout, Tzanio Kolev, Ulrike Yang, Veselin 
 * Dobrev, et al. LLNL-CODE-660355. All rights reserved.
 * 
 * This file is part of XBraid. For support, post issues to the XBraid Github page.
 * 
 * This program is free software; you can redistribute it and/or modify it under
 * the terms of the GNU General Public License (as published by the Free Software
 * Foundation) version 2.1 dated February 1999.
 * 
 * This program is distributed in the hope that it will be useful, but WITHOUT ANY
 * WARRANTY; without even the IMPLIED WARRANTY OF MERCHANTABILITY or FITNESS FOR A
 * PARTICULAR PURPOSE. See the terms and conditions of the GNU General Public
 * License for more details.
 * 
 * You should have received a copy of the GNU Lesser General Public License along
 * with this program; if not, write to the Free Software Foundation, Inc., 59
 * Temple Place, Suite 330, Boston, MA 02111-1307 USA
 *
 ***********************************************************************EHEADER*/

/** \file _braid.c
 * \brief Source code for developer routines.  See braid.h for more information.
 *
 */

#include "_braid.h"
#include "braid_defs.h"
#include "_util.h"
#include "_braid_status.h"
#include "_braid_base.h"

#define DEBUG 0

#if DEBUG
braid_Int  FRefine_count = 0;
#endif

braid_Int _braid_error_flag = 0;
FILE    *_braid_printfile  = NULL;


braid_Int 
_braid_VectorBarCopy(braid_VectorBar bar, braid_VectorBar *bar_ptr)
{
  bar->useCount++;
  *bar_ptr= bar;

  return _braid_error_flag;
}

braid_Int
_braid_VectorBarDelete(braid_Core core, braid_VectorBar bar)
{
   /* Decrease the useCount */
   bar->useCount--;

   /* Free memory, if no pointer is left */
   if (bar->useCount==0)
   {
       _braid_CoreFcn(core, free)(_braid_CoreElt(core, app), bar->userVector);
       free(bar);
   }
 
   /* Sanity check */
   else if (bar->useCount < 0)
   {
     printf("ERROR: useCount < 0 !\n");
     exit(0);
   }
 
   return _braid_error_flag;
}

braid_Int
_braid_OptimDestroy( braid_Core core)
{
   braid_App    app        = _braid_CoreElt(core, app);
   braid_Optim  optim      = _braid_CoreElt(core, optim);

   /* Only deallocate if braid_Drive() has been called, i.e., a grid structure 
    * has been created */
   if (_braid_CoreElt(core, grids)[0] != NULL)
   {
     _braid_Grid *fine_grid  = _braid_CoreElt(core, grids)[0];
     braid_Int    storage    = _braid_CoreElt(core, storage);
     braid_Int    clower     = _braid_GridElt(fine_grid, clower);
     braid_Int    iupper     = _braid_GridElt(fine_grid, iupper);
     braid_Int    ilower     = _braid_GridElt(fine_grid, ilower);
     braid_Int    cfactor    = _braid_GridElt(fine_grid, cfactor);
     braid_Int    ic, iclocal, sflag, increment, destroy_flag;

     /* Get the number of adjoint vectors on finest level */
     if (storage < 0 ) 
     {
        /* Only C-point storage */
        ilower    = clower;
        increment = cfactor;
     }
     else
     {
        /* All points */
        increment = 1;
     }

     /* Free the adjoint variables and tapeinput */
     for (ic=ilower; ic <= iupper; ic += increment)
     {
        destroy_flag = 1;

        /* if only C-point storage, destroy only at C-points */
        if (storage < 0 &&  !(_braid_IsCPoint(ic, cfactor)) )
        {
           destroy_flag = 0;
        } 

        if (destroy_flag)
        {
           _braid_UGetIndex(core, 0, ic, &iclocal, &sflag);
           _braid_CoreFcn(core, free)( app, optim->adjoints[iclocal]);
           _braid_VectorBarDelete(core, optim->tapeinput[iclocal] );
        }
     }

   }

   free(optim->sendbuffer);
   free(optim->adjoints);
   free(optim->tapeinput);

   return _braid_error_flag;
}

braid_Int
_braid_UpdateAdjoint(braid_Core core,
                     braid_Real *rnorm_adj_ptr)
{
   braid_App    app       = _braid_CoreElt(core, app);
   MPI_Comm     comm      = _braid_CoreElt(core, comm);
   braid_Optim  optim     = _braid_CoreElt(core, optim);
   braid_Int    tnorm     = _braid_CoreElt(core, tnorm);
   braid_Int    storage   = _braid_CoreElt(core, storage);
   braid_Int    iter      = _braid_CoreElt(core, niter);
   _braid_Grid *fine_grid = _braid_CoreElt(core, grids)[0];
   braid_Int    clower    = _braid_GridElt(fine_grid, clower);
   braid_Int    iupper    = _braid_GridElt(fine_grid, iupper);
   braid_Int    ilower    = _braid_GridElt(fine_grid, ilower);
   braid_Int    cfactor   = _braid_GridElt(fine_grid, cfactor);
   braid_Real   rnorm_adj, rnorm_temp, global_rnorm;
   braid_Vector tape_vec, adjoint_vec;
   braid_Int    ic, iclocal, sflag, increment, upd_flag;
 
   rnorm_adj    = 0.;
   global_rnorm = 0.;

   /* Get the number of adjoint vectors on finest level */
   if (storage < 0 ) 
   {
      /* Only C-point storage */
      ilower    = clower;
      increment = cfactor;
   }
   else
   {
      /* All points */
      increment = 1;
   }

   /* Loop over all adjoint vectors on the fine grid */
   for (ic=ilower; ic <= iupper; ic += increment)
   {
      upd_flag = 1;
      
      /* If first iteration, update only C-points */
      if (iter == 0)
      {
         if (!_braid_IsCPoint(ic, cfactor))
         {
            upd_flag = 0;
         }
      }

      /* If only C-point storage, update only C-points, else update all */
      if (storage < 0 && !_braid_IsCPoint(ic, cfactor) )
      {
         upd_flag = 0;
      }

      /* Compute norm and update */
      if(upd_flag)
      {
         /* Get the local index of the points */
         _braid_UGetIndex(core, 0, ic, &iclocal, &sflag);

         tape_vec    = optim->tapeinput[iclocal]->userVector;   
         adjoint_vec = optim->adjoints[iclocal];

         if (ic > 0)
         {
            /* Compute the norm of the adjoint residual */
            _braid_CoreFcn(core, sum)(app, 1., tape_vec, -1., adjoint_vec);
            _braid_CoreFcn(core, spatialnorm)(app, adjoint_vec, &rnorm_temp);
            if(tnorm == 1)       /* one-norm */ 
            {  
               rnorm_adj += rnorm_temp;
            }
            else if(tnorm == 3)  /* inf-norm */
            {  
               rnorm_adj = (((rnorm_temp) > (rnorm_adj)) ? (rnorm_temp) : (rnorm_adj));
            }
            else                 /* default two-norm */
            {  
               rnorm_adj += (rnorm_temp*rnorm_temp);
            }

            /* Update the adjoint variables */
            _braid_CoreFcn(core, sum)(app, 1., tape_vec , 0., adjoint_vec);
         }

         /* Delete the pointer */
         _braid_VectorBarDelete(core, optim->tapeinput[iclocal]);
      }
   }

   /* Compute global residual norm. */
   if(tnorm == 1)       /* one-norm reduction */
   {  
      MPI_Allreduce(&rnorm_adj, &global_rnorm, 1, braid_MPI_REAL, MPI_SUM, comm);
   }
   else if(tnorm == 3)  /* inf-norm reduction */
   {  
      MPI_Allreduce(&rnorm_adj, &global_rnorm, 1, braid_MPI_REAL, MPI_MAX, comm);
   }
   else                 /* default two-norm reduction */
   {  
      MPI_Allreduce(&rnorm_adj, &global_rnorm, 1, braid_MPI_REAL, MPI_SUM, comm);
      global_rnorm = sqrt(global_rnorm);
   }

   *rnorm_adj_ptr = global_rnorm;

   return _braid_error_flag;
}

braid_Int 
_braid_SetRNormAdjoint(braid_Core core, 
                       braid_Int iter, 
                       braid_Real rnorm_adj)
{
   braid_Optim optim = _braid_CoreElt(core, optim);

   /* Set the adjoint norm */
   optim->rnorm_adj = rnorm_adj;

   /* Set initial norm if not already set */
   if (iter == 0)
   {
      if (optim->rnorm0_adj == braid_INVALID_RNORM )
      {
         if (rnorm_adj > 0)
         {
            optim->rnorm0_adj = rnorm_adj;
         }
         else
         {
            optim->rnorm0_adj = 1.0;
         }
      }
   }

   return _braid_error_flag;
}                           


braid_Int
_braid_AddToObjective(braid_Core              core, 
                      braid_BaseVector      u, 
                      braid_ObjectiveStatus ostatus)
{
   braid_App   app        = _braid_CoreElt(core, app);
   braid_Optim optim      = _braid_CoreElt(core, optim);
   braid_Real  t          = _braid_CoreElt(core, t);
   braid_Real  tstart_obj = optim->tstart_obj;
   braid_Real  tstop_obj  = optim->tstop_obj;
   braid_Real  objT;

   if ( tstart_obj <= t && t <= tstop_obj )
   {
      /* Evaluate objective at time t */
     _braid_BaseObjectiveT(core, app, u, ostatus, &objT);

     /* Add to the time-averaged objective function */
     optim->sum_user_obj += objT;
   }

   return _braid_error_flag;
}

braid_Int
_braid_EvalObjective(braid_Core core)
{
   MPI_Comm    comm         = _braid_CoreElt(core, comm);
   braid_App   app          = _braid_CoreElt(core, app);
   braid_Optim optim        = _braid_CoreElt(core, optim);
   braid_Real  sum_user_obj = optim->sum_user_obj;
   braid_Real localsum, globalsum, posttmp;
   braid_Real objective;
   
   /* Compute the global time average */
   localsum = sum_user_obj;
   MPI_Allreduce(&localsum, &globalsum, 1, braid_MPI_REAL, MPI_SUM, comm);

   /* Compute the global objective function, if set */
   if (_braid_CoreElt(core, postprocess_obj) != NULL)
   {
      _braid_CoreFcn(core, postprocess_obj) (app, globalsum, &posttmp);
      objective = posttmp;
   }
   else
   {
      objective = globalsum;
   }

   /* Store the timeaverage and objective function in the optim structure */
   optim->sum_user_obj = globalsum;
   optim->objective    = objective;

   return _braid_error_flag;
}


/** 
 * Differentiated objective function 
 */
braid_Int
_braid_EvalObjective_diff(braid_Core core)
{
   braid_Optim optim        = _braid_CoreElt(core, optim);
   braid_App   app          = _braid_CoreElt(core, app);
   braid_Int   myid         = _braid_CoreElt(core, myid);
   braid_Real  sum_user_obj = optim->sum_user_obj;
   braid_Real  sum_user_obj_bar;

   /* Don't evaluate derivative if objective_only mode.
    * This function may not be defined by the user.*/
   if (_braid_CoreElt(core, obj_only))
   {
     return 0;
   }

   /* Differentiate the postprocessing objective, if set */
   if (_braid_CoreElt(core, postprocess_obj_diff != NULL))
   {
      _braid_CoreFcn(core, postprocess_obj_diff)(app, sum_user_obj, &sum_user_obj_bar);
   }
   else
   {
      sum_user_obj_bar = 1.0;
   }

   /* Differentiate the time average */
   optim->f_bar = sum_user_obj_bar;

   /* Reset the gradient on all but one processor (one should hold the differentiated relaxation term) */
   if ( myid != 0)
   {
      _braid_CoreFcn(core, reset_gradient)(app);
   }

   return _braid_error_flag;
}


braid_Int
_braid_InitAdjointVars(braid_Core   core, 
                       _braid_Grid *fine_grid)
{

   braid_Real          tstart    = _braid_CoreElt(core, tstart);
   braid_App           app       = _braid_CoreElt(core, app);
   braid_Int           storage   = _braid_CoreElt(core, storage);
   braid_Int           ncpoints  = _braid_GridElt(fine_grid, ncpoints);
   braid_Int           clower    = _braid_GridElt(fine_grid, clower);
   braid_Int           iupper    = _braid_GridElt(fine_grid, iupper);
   braid_Int           ilower    = _braid_GridElt(fine_grid, ilower);
   braid_Int           cfactor   = _braid_GridElt(fine_grid, cfactor);
   braid_BufferStatus  bstatus   = (braid_BufferStatus) core;
   braid_Vector       *adjoints  = NULL; 
   braid_VectorBar    *tapeinput = NULL; 
   braid_BaseVector    u; 
   braid_VectorBar     bar_copy;
   braid_Vector        mybar;
   braid_Int           ic, iclocal, sflag, nupoints, increment;
   braid_Int           bufsize;
   void*               sendbuffer;
   MPI_Request*        request;
  

   /* Get the number of adjoint vectors on finest level */
   if (storage < 0 ) 
   {
      /* Only C-point storage */
      nupoints  = ncpoints;
      ilower    = clower;
      increment = cfactor;
   }
   else
   {
      /* All points */
      nupoints  = iupper-ilower+1; 
      increment = 1;
   }

   /* Allocate the adjoint variables and pointer to input variables */
   adjoints            = _braid_CTAlloc(braid_Vector, nupoints);
   tapeinput           = _braid_CTAlloc(braid_VectorBar, nupoints);

   /* Initialize adjoints and tapeinput*/
   braid_Int store = 0;
   for (ic=ilower; ic <= iupper; ic += increment)
   {
      if (storage < 0)
      {
         /* Init only C-points  */
         if( _braid_IsCPoint(ic, cfactor))
         {
            store = 1;
         }
      }
      else
      {
         /* Init all */
         store = 1;
      }

      if (store)
      {
         _braid_UGetIndex(core, 0, ic, &iclocal, &sflag);

         /* Initialize adjoint variables with zeros */
         _braid_CoreFcn(core, init)(app, tstart, &mybar);
         _braid_CoreFcn(core, sum)( app, -1.0, mybar, 1.0, mybar);
         adjoints[iclocal] = mybar;

         /* initialize the tapeinput with u_bar only at C-points */
         if( _braid_IsCPoint(ic, cfactor))
         {
            _braid_UGetVectorRef(core, 0, ic, &u);
            _braid_VectorBarCopy(u->bar, &bar_copy);
            tapeinput[iclocal] = bar_copy;
         }
      }
   }

   /* Allocate a buffer for BufUnpackDiff*/
   _braid_CoreFcn(core, bufsize)(app, &bufsize, bstatus);
   sendbuffer = malloc(bufsize); 
   request = NULL;

   /* Pass to the optimization structure */
   _braid_CoreElt(core, optim)->sendbuffer = sendbuffer;
   _braid_CoreElt(core, optim)->request    = request;
   _braid_CoreElt(core, optim)->adjoints  = adjoints;
   _braid_CoreElt(core, optim)->tapeinput = tapeinput;

   return _braid_error_flag;
}                

braid_Int
_braid_SetVerbosity(braid_Core  core,
                    braid_Int   verbose_adj)
{
   _braid_CoreElt(core, verbose_adj) = verbose_adj;

   return _braid_error_flag;
}


braid_Int
_braid_AdjointFeatureCheck(braid_Core core)
{

   braid_PtFcnResidual  residual  = _braid_CoreElt(core, residual);
   braid_PtFcnResidual  fullres   = _braid_CoreElt(core, full_rnorm_res);
   braid_PtFcnSCoarsen  scoarsen  = _braid_CoreElt(core, scoarsen);
   braid_PtFcnSRefine   srefine   = _braid_CoreElt(core, srefine);
   braid_PtFcnTimeGrid  tgrid     = _braid_CoreElt(core, tgrid);
   braid_PtFcnSync      sync      = _braid_CoreElt(core, sync);
   braid_Int            storage   = _braid_CoreElt(core, storage);  
   braid_Int            useshell  = _braid_CoreElt(core, useshell);
   braid_Int            trefine   = _braid_CoreElt(core, refine);
   braid_Int err;
   char* err_char;

   err = 0;
   if ( residual != NULL ) 
   {
      err_char = "User-defined residual" ;
      err = 1;
   }
   if ( fullres  != NULL ) 
   {
      err_char = "User-defined full residual";
      err = 1;
   }
   if ( scoarsen != NULL ) 
   {
      err_char = "Spatial coarsening";
      err = 1;
   }
   if ( srefine  != NULL ) 
   {
      err_char = "Spatial refinement";
      err = 1;
   }
   if ( tgrid    != NULL ) 
   {
      err_char = "User-defined time grid";
      err = 1;
   }
   if ( useshell ) 
   {
      err_char = "Shell-vector feature";
      err = 1;
   }
   if ( trefine )  
   {
      err_char = "Time refinement";
      err = 1;
   }
   if (storage  >= 1 ) 
   {
      err_char = "Storage >= 1";
      err = 1;
<<<<<<< HEAD
   } 
   // r_space?
=======
   }
   if ( sync != NULL )
   {
      err_char = "Sync";
      err = 1;
   }
    // r_space?
>>>>>>> b8a60afd
   if ( err )
   {
      _braid_printf(" \n\n WARNING! %s is not yet supported for adjoint sensitivities (or at least not tested).\n", err_char); 
      _braid_printf("          If the code still runs, check the derivatives carefully!\n\n\n", err_char); 
   }

   return _braid_error_flag;
}


/*----------------------------------------------------------------------------
 * Macros used below
 *----------------------------------------------------------------------------*/

/* Compute number of reals given some number of bytes (use ceiling) */
#define _braid_NBytesToNReals(nbytes, nreals) \
nreals = nbytes / sizeof(braid_Real) + ((nbytes % sizeof(braid_Real)) != 0)

/*----------------------------------------------------------------------------
 * Returns the index interval for 'proc' in a blocked data distribution
 *----------------------------------------------------------------------------*/

braid_Int
_braid_GetBlockDistInterval(braid_Int   npoints,
                            braid_Int   nprocs,
                            braid_Int   proc,
                            braid_Int  *ilower_ptr,
                            braid_Int  *iupper_ptr)
{
   braid_Int  ilower, iupper, quo, rem, p;

   quo = npoints/nprocs;
   rem = npoints%nprocs;

   p = proc;
   ilower = p*quo + (p < rem ? p : rem);
   p = proc+1;
   iupper = p*quo + (p < rem ? p : rem) - 1;

   *ilower_ptr = ilower;
   *iupper_ptr = iupper;

   return _braid_error_flag;
}

/*----------------------------------------------------------------------------
 * Returns the processor that owns 'index' in a blocked data distribution
 * (returns -1 if index is out of range)
 *----------------------------------------------------------------------------*/

braid_Int
_braid_GetBlockDistProc(braid_Int   npoints,
                        braid_Int   nprocs,
                        braid_Int   index,
                        braid_Int  *proc_ptr)
{
   braid_Int      proc, quo, rem, p, q;

   /* Compute processor number */
   if ((index < 0) || (index > (npoints-1)))
   {
      proc = -1;
   }
   else
   {
      quo = npoints/nprocs;
      rem = npoints%nprocs;

      if (quo > 0)
      {
         p = index/(quo+1);
         q = (index - rem*(quo+1))/quo;
         proc = (p < rem ? p : rem+q);
      }
      else
      {
         proc = index;
      }
   }

   *proc_ptr = proc;

   return _braid_error_flag;
}

/*----------------------------------------------------------------------------
 * Returns the index interval for my processor on the finest grid level
 *----------------------------------------------------------------------------*/

braid_Int
_braid_GetDistribution(braid_Core   core,
                       braid_Int   *ilower_ptr,
                       braid_Int   *iupper_ptr)
{
   MPI_Comm   comm    = _braid_CoreElt(core, comm);
   braid_Int  gupper = _braid_CoreElt(core, gupper);
   braid_Int  npoints, nprocs, proc;

   npoints = gupper + 1;
   MPI_Comm_size(comm, &nprocs);
   MPI_Comm_rank(comm, &proc);

   _braid_GetBlockDistInterval(npoints, nprocs, proc, ilower_ptr, iupper_ptr);

   return _braid_error_flag;
}

/*----------------------------------------------------------------------------
 * Returns the processor that owns 'index' on the given grid 'level'
 * (returns -1 if index is out of range)
 *----------------------------------------------------------------------------*/

braid_Int
_braid_GetProc(braid_Core   core,
               braid_Int    level,
               braid_Int    index,
               braid_Int   *proc_ptr)
{
   MPI_Comm       comm   = _braid_CoreElt(core, comm);
   _braid_Grid  **grids  = _braid_CoreElt(core, grids);
   braid_Int      gupper = _braid_CoreElt(core, gupper);
   braid_Int      npoints, nprocs;
   braid_Int      l, cfactor;

   npoints = gupper + 1;
   MPI_Comm_size(comm, &nprocs);
   /* Map index to the finest grid */
   for (l = level-1; l > -1; l--)
   {
      cfactor = _braid_GridElt(grids[l], cfactor);
      _braid_MapCoarseToFine(index, cfactor, index);
   }

   _braid_GetBlockDistProc(npoints, nprocs, index, proc_ptr);

   return _braid_error_flag;
}

/*----------------------------------------------------------------------------
 * Returns the coarsening factor to use on grid 'level'
 *----------------------------------------------------------------------------*/

braid_Int
_braid_GetCFactor(braid_Core   core,
                  braid_Int    level,
                  braid_Int   *cfactor_ptr)
{
   braid_Int     *cfactors  = _braid_CoreElt(core, cfactors);
   braid_Int      cfdefault = _braid_CoreElt(core, cfdefault);
   braid_Int      cfactor;

   if (cfactors[level] != 0)
   {
      cfactor = cfactors[level];
   }
   else
   {
      cfactor = cfdefault;
   }
   *cfactor_ptr = cfactor;

   return _braid_error_flag;
}

/*----------------------------------------------------------------------------
 *----------------------------------------------------------------------------*/

braid_Int
_braid_CommRecvInit(braid_Core           core,
                    braid_Int            level,
                    braid_Int            index,
                    braid_BaseVector     *vector_ptr,
                    _braid_CommHandle  **handle_ptr)
{
   MPI_Comm            comm = _braid_CoreElt(core, comm);
   braid_App           app  = _braid_CoreElt(core, app);
   _braid_CommHandle  *handle = NULL;
   void               *buffer;
   MPI_Request        *requests;
   MPI_Status         *status;
   braid_Int           proc, size, num_requests;
   braid_BufferStatus bstatus = (braid_BufferStatus)core;

   _braid_GetProc(core, level, index, &proc);
   if (proc > -1)
   {
      handle = _braid_TAlloc(_braid_CommHandle, 1);

      /* Allocate buffer through user routine */
      _braid_BufferStatusInit( 0, 0, bstatus );
      _braid_BaseBufSize(core, app,  &size, bstatus);
      buffer = malloc(size);

      num_requests = 1;
      requests = _braid_CTAlloc(MPI_Request, num_requests);
      status   = _braid_CTAlloc(MPI_Status, num_requests);
      MPI_Irecv(buffer, size, MPI_BYTE, proc, 0, comm, &requests[0]);

      _braid_CommHandleElt(handle, request_type) = 1; /* recv type = 1 */
      _braid_CommHandleElt(handle, num_requests) = num_requests;
      _braid_CommHandleElt(handle, requests)     = requests;
      _braid_CommHandleElt(handle, status)       = status;
      _braid_CommHandleElt(handle, buffer)       = buffer;
      _braid_CommHandleElt(handle, vector_ptr)   = vector_ptr;
   }

   *handle_ptr = handle;

   return _braid_error_flag;
}

/*----------------------------------------------------------------------------
 *----------------------------------------------------------------------------*/

braid_Int
_braid_CommSendInit(braid_Core           core,
                    braid_Int            level,
                    braid_Int            index,
                    braid_BaseVector     vector,
                    _braid_CommHandle  **handle_ptr)
{
   MPI_Comm            comm = _braid_CoreElt(core, comm);
   braid_App           app  = _braid_CoreElt(core, app);
   _braid_CommHandle  *handle = NULL;
   void               *buffer;
   MPI_Request        *requests;
   MPI_Status         *status;
   braid_Int           proc, size, num_requests;
   braid_BufferStatus  bstatus   = (braid_BufferStatus)core;
   

   _braid_GetProc(core, level, index+1, &proc);
   if (proc > -1)
   {
      handle = _braid_TAlloc(_braid_CommHandle, 1);

      /* Allocate buffer through user routine */
      _braid_BufferStatusInit( 0, 0, bstatus );
      _braid_BaseBufSize(core, app,  &size, bstatus);
      buffer = malloc(size);

      /* Store the receiver rank in the status */
      _braid_StatusElt(bstatus, send_recv_rank) = proc;

      /* Note that bufpack may return a size smaller than bufsize */ 
      _braid_StatusElt(bstatus, size_buffer) = size;
      _braid_BaseBufPack(core, app,  vector, buffer, bstatus);
      size = _braid_StatusElt( bstatus, size_buffer );

      num_requests = 1;
      requests = _braid_CTAlloc(MPI_Request, num_requests);
      status   = _braid_CTAlloc(MPI_Status, num_requests);
      MPI_Isend(buffer, size, MPI_BYTE, proc, 0, comm, &requests[0]);

      _braid_CommHandleElt(handle, request_type) = 0; /* send type = 0 */
      _braid_CommHandleElt(handle, num_requests) = num_requests;
      _braid_CommHandleElt(handle, requests)     = requests;
      _braid_CommHandleElt(handle, status)       = status;
      _braid_CommHandleElt(handle, buffer)       = buffer;
   }

   *handle_ptr = handle;

   return _braid_error_flag;
}

/*----------------------------------------------------------------------------
 *----------------------------------------------------------------------------*/

braid_Int
_braid_CommWait(braid_Core          core,
                _braid_CommHandle **handle_ptr)
{
   braid_App           app    = _braid_CoreElt(core, app);
   _braid_CommHandle  *handle = *handle_ptr;

   if (handle != NULL)
   {
      braid_Int      request_type = _braid_CommHandleElt(handle, request_type);
      braid_Int      num_requests = _braid_CommHandleElt(handle, num_requests);
      MPI_Request   *requests     = _braid_CommHandleElt(handle, requests);
      MPI_Status    *status       = _braid_CommHandleElt(handle, status);
      void          *buffer       = _braid_CommHandleElt(handle, buffer);
      braid_BufferStatus bstatus  = (braid_BufferStatus)core;

      MPI_Waitall(num_requests, requests, status);
      
      if (request_type == 1) /* recv type */
      {
         _braid_BufferStatusInit( 0, 0, bstatus );
         braid_BaseVector  *vector_ptr = _braid_CommHandleElt(handle, vector_ptr);
         
         /* Store the sender rank the bufferStatus */   
         _braid_StatusElt(bstatus, send_recv_rank ) = status->MPI_SOURCE;
         
         _braid_BaseBufUnpack(core, app,  buffer, vector_ptr, bstatus);
      }
      
      _braid_TFree(requests);
      _braid_TFree(status);
      _braid_TFree(handle);
      _braid_TFree(buffer);

      *handle_ptr = NULL;
   }

   return _braid_error_flag;
}

/*----------------------------------------------------------------------------
 * Returns an index into the local u-vector for grid 'level' at point 'index'.
 *----------------------------------------------------------------------------*/

braid_Int
_braid_UGetIndex(braid_Core   core,
                 braid_Int    level,
                 braid_Int    index,
                 braid_Int   *uindex_ptr,
                 braid_Int   *store_flag_ptr)
{
   _braid_Grid        **grids       = _braid_CoreElt(core, grids);
   braid_Int            ilower      = _braid_GridElt(grids[level], ilower);
   braid_Int            iupper      = _braid_GridElt(grids[level], iupper);
   braid_Int            clower      = _braid_GridElt(grids[level], clower);
   braid_Int            cfactor     = _braid_GridElt(grids[level], cfactor);
   braid_Int            uindex, ic, iclo, store_flag;

   uindex = -1;
   store_flag = -2;
   if ((index >= ilower) && (index <= iupper))
   {
      if ( _braid_CoreElt(core, useshell) == 1)
      {
         uindex = index-ilower;
         store_flag = 0;
         // If we are not on a fully-stored point
         // then we only have a shell, the store_flag should be -1
         if ( (_braid_CoreElt(core, storage) < 0) ||
              (level < _braid_CoreElt(core, storage)) )
         {
            if ( !_braid_IsCPoint(index, cfactor) )
            {
               store_flag = -1;
            }
         }
      }
      else
      {
         // If on level that only stores C-points
         if ( (_braid_CoreElt(core, storage) < 0) ||
              (level < _braid_CoreElt(core, storage)) )
         {
            if ( _braid_IsCPoint(index, cfactor) )
            {
               _braid_MapFineToCoarse(index, cfactor, ic);
               _braid_MapFineToCoarse(clower, cfactor, iclo);
               uindex = ic-iclo;
               store_flag = 0;
            }
         }
         else
         {
            uindex = index-ilower;
            store_flag = 0;
         }
      }
   }

   *uindex_ptr = uindex;
   *store_flag_ptr = store_flag;

   return _braid_error_flag;
}

/*----------------------------------------------------------------------------
 * Returns a reference to the local u-vector on grid 'level' at point 'index'.
 * If the u-vector is not stored, returns NULL. The referred u-vector might
 * just be a shell if that feature is used.
 *----------------------------------------------------------------------------*/

braid_Int
_braid_UGetVectorRef(braid_Core         core,
                     braid_Int          level,
                     braid_Int          index,
                     braid_BaseVector  *u_ptr)
{
   _braid_Grid        **grids = _braid_CoreElt(core, grids);
   braid_BaseVector    *ua    = _braid_GridElt(grids[level], ua);
   braid_BaseVector     u     = NULL;
   braid_Int            iu, sflag;

   _braid_UGetIndex(core, level, index, &iu, &sflag);
   if (sflag>-2) // We have a full point or a shell (iu>=0)
   {
      u = ua[iu];
   }

   *u_ptr = u;

   return _braid_error_flag;
}

/*----------------------------------------------------------------------------
 * Stores a reference to the local u-vector on grid 'level' at point 'index'.
 * If the shellvector feature is used, the u-vector might be emptied so that
 * only the shell is stored. Otherwise, if the u-vector is not stored, nothing
 * is done.
 *----------------------------------------------------------------------------*/

braid_Int
_braid_USetVectorRef(braid_Core        core,
                     braid_Int         level,
                     braid_Int         index,
                     braid_BaseVector  u)
{
   _braid_Grid        **grids = _braid_CoreElt(core, grids);
   braid_BaseVector    *ua    = _braid_GridElt(grids[level], ua);
   braid_Int            iu, sflag;

   _braid_UGetIndex(core, level, index, &iu, &sflag);
   // If sflag ==0, we have a full point, if sflag == -1, we have a shell
   if (sflag == 0)
   {
      ua[iu] = u;
   }
   else if (sflag == -1)
   {
      braid_App    app = _braid_CoreElt(core, app);
      _braid_BaseSFree(core,  app, u);
      ua[iu] = u;
   }

   return _braid_error_flag;
}

/*----------------------------------------------------------------------------
 * Returns a copy of the u-vector on grid 'level' at point 'index'.  If 'index'
 * is my "receive index" (as set by UCommInit(), for example), the u-vector will
 * be received from a neighbor processor.  If the u-vector is not stored, NULL
 * is returned. The copy might just be a shell if this feature is used.
 *----------------------------------------------------------------------------*/

braid_Int
_braid_UGetVector(braid_Core         core,
                  braid_Int          level,
                  braid_Int          index,
                  braid_BaseVector  *u_ptr)
{
   braid_App            app         = _braid_CoreElt(core, app);
   _braid_Grid        **grids       = _braid_CoreElt(core, grids);
   braid_BaseVector    *ua          = _braid_GridElt(grids[level], ua);
   braid_Int            recv_index  = _braid_GridElt(grids[level], recv_index);
   _braid_CommHandle   *recv_handle = _braid_GridElt(grids[level], recv_handle);
   braid_BaseVector     u           = NULL;
   braid_Int            iu, sflag;

   if (index == recv_index)
   {
      /* If a recv was initiated, receive u value from neighbor processor */
      if (recv_index > -1)
      {
         _braid_CommWait(core, &recv_handle);
         _braid_GridElt(grids[level], recv_index)  = -1;
         _braid_GridElt(grids[level], recv_handle) = recv_handle;
         u = ua[-1];
      }
   }
   else
   {
      _braid_UGetIndex(core, level, index, &iu, &sflag);
      if (sflag == 0)
      {
         _braid_BaseClone(core, app,  ua[iu], &u);
      }
      else if (sflag == -1)
      {
         // In this case, sclone != NULL
         _braid_BaseSClone(core,  app, ua[iu], &u);
      }
   }

   *u_ptr = u;

   return _braid_error_flag;
}

/*----------------------------------------------------------------------------
 * Stores the u-vector on grid 'level' at point 'index'.  If 'index' is my "send
 * index", a send is initiated to a neighbor processor.  If 'move' is true, the
 * u-vector is moved into core storage instead of copied.  If the u-vector is
 * not stored, nothing is done or only the shell is copied/moved when the shellvector
 * feature is used.
 *----------------------------------------------------------------------------*/

braid_Int
_braid_USetVector(braid_Core        core,
                  braid_Int         level,
                  braid_Int         index,
                  braid_BaseVector  u,
                  braid_Int         move)
{
   braid_App            app         = _braid_CoreElt(core, app);
   _braid_Grid        **grids       = _braid_CoreElt(core, grids);
   braid_BaseVector    *ua          = _braid_GridElt(grids[level], ua);
   braid_Int            send_index  = _braid_GridElt(grids[level], send_index);
   _braid_CommHandle   *send_handle = _braid_GridElt(grids[level], send_handle);
   braid_Int            iu, sflag;

   if (index == send_index)
   {
      /* Post send to neighbor processor */
      _braid_CommSendInit(core, level, index, u, &send_handle);
      _braid_GridElt(grids[level], send_index)  = -1;
      _braid_GridElt(grids[level], send_handle) = send_handle;
   }

   _braid_UGetIndex(core, level, index, &iu, &sflag);
   if (sflag == 0) // We have a full point
   {
      if (ua[iu] != NULL)
      {
         _braid_BaseFree(core, app,  ua[iu]);
      }
      if (move)
      {
         ua[iu] = u;                                   /* move the vector */
      }
      else
      {
         _braid_BaseClone(core, app,  u, &ua[iu]); /* copy the vector */
      }
   }
   else if (sflag == -1) // We have a shell
   {
      if (ua[iu] != NULL)
      {
         _braid_BaseFree(core, app,  ua[iu]);
      }
      if (move)
      {
         // We are on an F-point, with shellvector option. We only keep the shell.
         _braid_BaseSFree(core,  app, u);
         ua[iu] = u;                                   /* move the vector */
      }
      else
      {
         _braid_BaseSClone(core,  app, u, &ua[iu]); /* copy the vector */
      }
   }
   else if (move) // We store nothing
   {
      _braid_BaseFree(core, app,  u);              /* free the vector */
   }

   return _braid_error_flag;
}

/*----------------------------------------------------------------------------
 * Basic communication (from the left, to the right)
 *----------------------------------------------------------------------------*/

braid_Int
_braid_UCommInitBasic(braid_Core  core,
                      braid_Int   level,
                      braid_Int   recv_msg,
                      braid_Int   send_msg,
                      braid_Int   send_now)
{
   _braid_Grid        **grids       = _braid_CoreElt(core, grids);
   braid_Int            ilower      = _braid_GridElt(grids[level], ilower);
   braid_Int            iupper      = _braid_GridElt(grids[level], iupper);
   braid_BaseVector    *ua          = _braid_GridElt(grids[level], ua);
   braid_Int            recv_index  = -1;
   braid_Int            send_index  = -1;
   _braid_CommHandle   *recv_handle = NULL;
   _braid_CommHandle   *send_handle = NULL;
   braid_Int            iu, sflag;

   /* Post receive */
   if (recv_msg)
   {
      recv_index = ilower-1;
      _braid_CommRecvInit(core, level, recv_index, &ua[-1], &recv_handle);
   }

   /* Post send */
   if (send_msg)
   {
      send_index = iupper;
      if (send_now)
      {
         _braid_UGetIndex(core, level, send_index, &iu, &sflag);
         if (sflag < 0)
         {
            // We should never get here : we do not communicate shells...
            abort();
         }
         _braid_CommSendInit(core, level, send_index, ua[iu], &send_handle);
         send_index = -1;
      }
   }

   _braid_GridElt(grids[level], recv_index)  = recv_index ;
   _braid_GridElt(grids[level], send_index)  = send_index ;
   _braid_GridElt(grids[level], recv_handle) = recv_handle;
   _braid_GridElt(grids[level], send_handle) = send_handle;

   return _braid_error_flag;
}

/*----------------------------------------------------------------------------
 * Working on all intervals
 *----------------------------------------------------------------------------*/

braid_Int
_braid_UCommInit(braid_Core  core,
                 braid_Int   level)
{
   _braid_Grid        **grids       = _braid_CoreElt(core, grids);
   braid_Int            ilower      = _braid_GridElt(grids[level], ilower);
   braid_Int            iupper      = _braid_GridElt(grids[level], iupper);
   braid_Int            cfactor     = _braid_GridElt(grids[level], cfactor);
   braid_BaseVector    *ua          = _braid_GridElt(grids[level], ua);
   braid_Int            recv_index  = -1;
   braid_Int            send_index  = -1;
   _braid_CommHandle   *recv_handle = NULL;
   _braid_CommHandle   *send_handle = NULL;
   braid_Int            iu, sflag;
   
   /* Note that this routine works for the case of all points being C-points, 
    * i.e., cfactor = 1.  A send and receive are always posted. */

   if (ilower <= iupper)
   {
      /* Post receive */
      _braid_CommRecvInit(core, level, ilower-1, &ua[-1], &recv_handle);
      recv_index = ilower-1;
      
      /* Only post send if iupper is a C-point, otherwise compute and send later */
      if ( _braid_IsCPoint(iupper, cfactor) )
      {
         _braid_UGetIndex(core, level, iupper, &iu, &sflag);
         _braid_CommSendInit(core, level, iupper, ua[iu], &send_handle);
         send_index = -1;
      }
      else
      {
         send_index = iupper;
      }
   }

   _braid_GridElt(grids[level], recv_index)  = recv_index ;
   _braid_GridElt(grids[level], send_index)  = send_index ;
   _braid_GridElt(grids[level], recv_handle) = recv_handle;
   _braid_GridElt(grids[level], send_handle) = send_handle;

   return _braid_error_flag;
}

/*----------------------------------------------------------------------------
 * Working only on F-pt intervals
 *----------------------------------------------------------------------------*/

braid_Int
_braid_UCommInitF(braid_Core  core,
                  braid_Int   level)
{
   _braid_Grid        **grids       = _braid_CoreElt(core, grids);
   braid_Int            ilower      = _braid_GridElt(grids[level], ilower);
   braid_Int            iupper      = _braid_GridElt(grids[level], iupper);
   braid_Int            cfactor     = _braid_GridElt(grids[level], cfactor);
   braid_BaseVector    *ua          = _braid_GridElt(grids[level], ua);
   braid_Int            recv_index  = -1;
   braid_Int            send_index  = -1;
   _braid_CommHandle   *recv_handle = NULL;
   _braid_CommHandle   *send_handle = NULL;
   braid_Int            iu, sflag;

   if (ilower <= iupper)
   {
      /* Only post receive if ilower is an F-point */
      if ( _braid_IsFPoint(ilower, cfactor) )
      {
         _braid_CommRecvInit(core, level, ilower-1, &ua[-1], &recv_handle);
         recv_index = ilower-1;
      }

      /* Only post send if iupper is a C-point and iupper+1 is an F-point.  This
       * check allows for the case of cfactor=1, i.e., all C-points.  Otherwise, 
       * if iupper+1 is an F-point, set send_index, so that when that point is 
       * computed later, it is sent. */
      if ( _braid_IsCPoint(iupper, cfactor) && _braid_IsFPoint(iupper+1, cfactor))
      {
         _braid_UGetIndex(core, level, iupper, &iu, &sflag);
         _braid_CommSendInit(core, level, iupper, ua[iu], &send_handle);
         send_index = -1;
      }
      else if ( _braid_IsFPoint(iupper+1, cfactor) )
      {
         send_index = iupper;
      }
   }

   _braid_GridElt(grids[level], recv_index)  = recv_index ;
   _braid_GridElt(grids[level], send_index)  = send_index ;
   _braid_GridElt(grids[level], recv_handle) = recv_handle;
   _braid_GridElt(grids[level], send_handle) = send_handle;

   return _braid_error_flag;
}

/*----------------------------------------------------------------------------
 * Finish up communication
 *----------------------------------------------------------------------------*/

braid_Int
_braid_UCommWait(braid_Core  core,
                 braid_Int   level)
{
   _braid_Grid        **grids       = _braid_CoreElt(core, grids);
   _braid_CommHandle   *recv_handle = _braid_GridElt(grids[level], recv_handle);
   _braid_CommHandle   *send_handle = _braid_GridElt(grids[level], send_handle);

   _braid_CommWait(core, &recv_handle);
   _braid_CommWait(core, &send_handle);
   _braid_GridElt(grids[level], recv_index)  = -1;
   _braid_GridElt(grids[level], send_index)  = -1;
   _braid_GridElt(grids[level], recv_handle) = recv_handle;
   _braid_GridElt(grids[level], send_handle) = send_handle;

   return _braid_error_flag;
}

/*----------------------------------------------------------------------------
 *----------------------------------------------------------------------------*/

braid_Int
_braid_GetInterval(braid_Core   core,
                   braid_Int    level,
                   braid_Int    interval_index,
                   braid_Int   *flo_ptr,
                   braid_Int   *fhi_ptr,
                   braid_Int   *ci_ptr)
{
   _braid_Grid  **grids   = _braid_CoreElt(core, grids);
   braid_Int      ilower  = _braid_GridElt(grids[level], ilower);
   braid_Int      iupper  = _braid_GridElt(grids[level], iupper);
   braid_Int      clower  = _braid_GridElt(grids[level], clower);
   braid_Int      cupper  = _braid_GridElt(grids[level], cupper);
   braid_Int      cfactor = _braid_GridElt(grids[level], cfactor);
   braid_Int      flo, fhi, ci;

   flo = ilower;
   fhi = iupper;
   ci  = -1;

   if ( _braid_IsCPoint(clower, cfactor) )
   {
      flo = clower + (interval_index-1)*cfactor + 1;
      fhi = clower + (interval_index  )*cfactor - 1;
      if (flo < ilower)
      {
         flo = ilower;
      }
      if (fhi > iupper)
      {
         fhi = iupper;
      }

      ci = clower + interval_index*cfactor;
      if (ci > cupper)
      {
         ci = -1;  /* return -1 if no C-points */
      }
   }

   *flo_ptr = flo;
   *fhi_ptr = fhi;
   *ci_ptr  = ci;

   return _braid_error_flag;
}

/*----------------------------------------------------------------------------
 *----------------------------------------------------------------------------*/

braid_Int
_braid_AccessVector(braid_Core          core,
                    braid_AccessStatus  status,
                    braid_BaseVector    u)
{
   braid_App      app    = _braid_CoreElt(core, app);

   _braid_BaseAccess(core, app,  u, status);

   return _braid_error_flag;
}

/*----------------------------------------------------------------------------
 *----------------------------------------------------------------------------*/

braid_Int
_braid_Sync(braid_Core        core,
            braid_SyncStatus  status)
{
   if ( _braid_CoreElt(core, sync) == NULL)
   {
      return _braid_error_flag;
   }
   braid_App app = _braid_CoreElt(core, app);

   _braid_BaseSync(core, app, status);

   return _braid_error_flag;
}

/*----------------------------------------------------------------------------
 * Get an initial guess for ustop to use in the step routine (implicit schemes)
 * This vector may just be a shell. User should be able to deal with it
 *----------------------------------------------------------------------------*/

braid_Int
_braid_GetUInit(braid_Core         core,
                braid_Int          level,
                braid_Int          index,
                braid_BaseVector   u,
                braid_BaseVector  *ustop_ptr)
{
   _braid_Grid       **grids    = _braid_CoreElt(core, grids);
   braid_Int           ilower   = _braid_GridElt(grids[level], ilower);
   braid_Int           storage  = _braid_CoreElt(core, storage);
   braid_BaseVector   *va       = _braid_GridElt(grids[level], va);
   braid_BaseVector    ustop    = *ustop_ptr;
   braid_Int        ii;

   ii = index-ilower;

   _braid_UGetVectorRef(core, level, index, &ustop);

   /* If ustop is NULL, then storage is only at C-points on this level and this
    * is an F-point.  See the comment block around FRestrict() for the fixed-point
    * logic behind our choices in ustop. */
   if( ustop == NULL)
   {
      if( (level == 0) || ( storage == -2 ) )
      {
         ustop = u;
      }
      else
      {
         ustop = va[ii];
      }
   }

   /* If you have storage at this point, use it, unless you're in compatibility mode (-2). */
   else if( storage == -2 )
   {
      if ( _braid_CoreElt(core, useshell) == 1)
      {
         // Should not happen, ustop is never NULL with useshell option
         // unless there are inconsistent options (i.e. useshell && storage==-2)
         abort();
      }
      ustop = u;
   }

   *ustop_ptr = ustop;

   return _braid_error_flag;
}

/*----------------------------------------------------------------------------
 * Integrate one time step
 *----------------------------------------------------------------------------*/

braid_Int
_braid_Step(braid_Core         core,
            braid_Int          level,
            braid_Int          index,
            braid_BaseVector   ustop,
            braid_BaseVector   u)
{
   braid_App          app      = _braid_CoreElt(core, app);
   braid_Real         tol      = _braid_CoreElt(core, tol);
   braid_Int          iter     = _braid_CoreElt(core, niter);
   _braid_Grid      **grids    = _braid_CoreElt(core, grids);
   braid_StepStatus   status   = (braid_StepStatus)core;
   braid_Int          nrefine  = _braid_CoreElt(core, nrefine);
   braid_Int          gupper   = _braid_CoreElt(core, gupper);
   braid_Int          ilower   = _braid_GridElt(grids[level], ilower);
   braid_Real        *ta       = _braid_GridElt(grids[level], ta);
   braid_BaseVector  *fa       = _braid_GridElt(grids[level], fa);

   braid_Int        ii;

   ii = index-ilower;
   _braid_StepStatusInit(ta[ii-1], ta[ii], index-1, tol, iter, level, nrefine, gupper, status);

   /* If ustop is set to NULL, use a default approach for setting it */
   if (ustop == NULL)
   {
      _braid_GetUInit(core, level, index, u, &ustop);
   }

   if (level == 0)
   {
      _braid_BaseStep(core, app,  ustop, NULL, u, level, status);
   }     
   else
   {
      if ( _braid_CoreElt(core, residual) == NULL )
      {
         _braid_BaseStep(core, app,  ustop, NULL, u, level, status);
         if(fa[ii] != NULL)
         {
            _braid_BaseSum(core, app,  1.0, fa[ii], 1.0, u);
         }
      }
      else
      {
         _braid_BaseStep(core, app,  ustop, fa[ii], u, level, status);
      }
   }

   return _braid_error_flag;
}

/*----------------------------------------------------------------------------
 * Compute residual
 *----------------------------------------------------------------------------*/

braid_Int
_braid_Residual(braid_Core        core,
                braid_Int         level,
                braid_Int         index,
                braid_BaseVector  ustop,
                braid_BaseVector  r)
{
   braid_App        app      = _braid_CoreElt(core, app);
   braid_Real       tol      = _braid_CoreElt(core, tol);
   braid_Int        iter     = _braid_CoreElt(core, niter);
   _braid_Grid    **grids    = _braid_CoreElt(core, grids);
   braid_StepStatus status   = (braid_StepStatus)core;
   braid_Int        nrefine  = _braid_CoreElt(core, nrefine);
   braid_Int        gupper   = _braid_CoreElt(core, gupper);
   braid_Int        ilower   = _braid_GridElt(grids[level], ilower);
   braid_Real      *ta       = _braid_GridElt(grids[level], ta);

   braid_BaseVector rstop;
   braid_Int        ii;

   ii = index-ilower;
   _braid_StepStatusInit(ta[ii-1], ta[ii], index-1, tol, iter, level, nrefine, gupper, status);
   if ( _braid_CoreElt(core, residual) == NULL )
   {
      /* By default: r = ustop - \Phi(ustart)*/
      _braid_GetUInit(core, level, index, r, &rstop);
      _braid_BaseStep(core, app,  rstop, NULL, r, level, status);
      _braid_BaseSum(core, app,  1.0, ustop, -1.0, r);
   }
   else
   {
      /* Call the user's residual routine */
      _braid_BaseResidual(core, app, ustop, r, status);
   }

   return _braid_error_flag;
}

/*----------------------------------------------------------------------------
 * Compute FAS residual = f - residual
 *----------------------------------------------------------------------------*/

braid_Int
_braid_FASResidual(braid_Core        core,
                   braid_Int         level,
                   braid_Int         index,
                   braid_BaseVector  ustop,
                   braid_BaseVector  r)
{
   braid_App          app    = _braid_CoreElt(core, app);
   _braid_Grid      **grids  = _braid_CoreElt(core, grids);
   braid_Int          ilower = _braid_GridElt(grids[level], ilower);
   braid_BaseVector  *fa     = _braid_GridElt(grids[level], fa);

   braid_Int        ii;

   _braid_Residual(core, level, index, ustop, r);
   if (level == 0)
   {
      _braid_BaseSum(core, app,  0.0, r, -1.0, r);
   }
   else
   {
      ii = index-ilower;
      if(fa[ii] == NULL)
      {
         _braid_BaseSum(core, app,  0.0, r, -1.0, r);
      }
      else
      {
         _braid_BaseSum(core, app,  1.0, fa[ii], -1.0, r);
      }
   }

   return _braid_error_flag;
}

/*----------------------------------------------------------------------------
 * Coarsen in space
 *----------------------------------------------------------------------------*/

braid_Int
_braid_Coarsen(braid_Core        core,
               braid_Int         level,    /* coarse level */
               braid_Int         f_index,  /* fine index */
               braid_Int         c_index,  /* coarse index */
               braid_BaseVector  fvector,
               braid_BaseVector *cvector)
{
   braid_App      app             = _braid_CoreElt(core, app);
   _braid_Grid  **grids           = _braid_CoreElt(core, grids);
   braid_CoarsenRefStatus cstatus = (braid_CoarsenRefStatus)core;
   braid_Int      nrefine         = _braid_CoreElt(core, nrefine);
   braid_Int      gupper          = _braid_CoreElt(core, gupper);
   braid_Int      c_ilower        = _braid_GridElt(grids[level], ilower);
   braid_Int      f_ilower        = _braid_GridElt(grids[level-1], ilower);
   braid_Real    *c_ta            = _braid_GridElt(grids[level], ta);
   braid_Real    *f_ta            = _braid_GridElt(grids[level-1], ta);

   braid_Int      c_ii = c_index-c_ilower;
   braid_Int      f_ii = f_index-f_ilower;
   
   if ( _braid_CoreElt(core, scoarsen) == NULL )
   {
      /* No spatial coarsening needed, just clone the fine vector.*/
      _braid_BaseClone(core, app,  fvector, cvector);
   }
   else
   {
      /* Call the user's coarsening routine */
      _braid_CoarsenRefStatusInit(f_ta[f_ii], f_ta[f_ii-1], f_ta[f_ii+1], 
                                  c_ta[c_ii-1], c_ta[c_ii+1],
                                  level-1, nrefine, gupper, c_index, cstatus);
      _braid_BaseSCoarsen(core, app, fvector, cvector, cstatus);
   }
   return _braid_error_flag;
}

/*----------------------------------------------------------------------------
 * Refine in space (basic routine)
 *----------------------------------------------------------------------------*/

braid_Int
_braid_RefineBasic(braid_Core        core,
                   braid_Int         level,    /* fine level */
                   braid_Int         c_index,  /* coarse time index */
                   braid_Real       *f_ta,     /* pointer into fine time array */
                   braid_Real       *c_ta,     /* pointer into coarse time array */
                   braid_BaseVector  cvector,
                   braid_BaseVector *fvector)
{
   braid_App              app     = _braid_CoreElt(core, app);
   braid_CoarsenRefStatus cstatus = (braid_CoarsenRefStatus)core;
   braid_Int              nrefine = _braid_CoreElt(core, nrefine);
   braid_Int              gupper  = _braid_CoreElt(core, gupper);

   if ( _braid_CoreElt(core, scoarsen) == NULL )
   {
      /* No spatial refinement needed, just clone the fine vector.*/
      _braid_BaseClone(core, app,  cvector, fvector);
   }
   else
   {
      /* Call the user's refinement routine */
      _braid_CoarsenRefStatusInit(f_ta[0], f_ta[-1], f_ta[+1], c_ta[-1], c_ta[+1],
                                  level, nrefine, gupper, c_index, cstatus);
      _braid_BaseSRefine(core,  app, cvector, fvector, cstatus);
   }

   return _braid_error_flag;
}

/*----------------------------------------------------------------------------
 * Refine in space
 *----------------------------------------------------------------------------*/

braid_Int
_braid_Refine(braid_Core        core,
              braid_Int         level,    /* fine level */
              braid_Int         f_index,  /* fine index */
              braid_Int         c_index,  /* coarse index */
              braid_BaseVector  cvector,
              braid_BaseVector *fvector)
{
   _braid_Grid  **grids           = _braid_CoreElt(core, grids);
   braid_Int      f_ilower        = _braid_GridElt(grids[level], ilower);
   braid_Int      c_ilower        = _braid_GridElt(grids[level+1], ilower);
   braid_Real    *f_ta            = _braid_GridElt(grids[level], ta);
   braid_Real    *c_ta            = _braid_GridElt(grids[level+1], ta);

   braid_Int      c_ii = c_index-c_ilower;
   braid_Int      f_ii = f_index-f_ilower;

   _braid_RefineBasic(core, level, c_index, &f_ta[f_ii], &c_ta[c_ii], cvector, fvector);

   return _braid_error_flag;
}

/*----------------------------------------------------------------------------
 * Create a new grid object
 *----------------------------------------------------------------------------*/

braid_Int
_braid_GridInit(braid_Core     core,
                braid_Int      level,
                braid_Int      ilower,
                braid_Int      iupper,
                _braid_Grid  **grid_ptr)
{
   _braid_Grid   *grid;
   braid_Real    *ta;

   grid = _braid_CTAlloc(_braid_Grid, 1);
   
   _braid_GridElt(grid, level)  = level;
   _braid_GridElt(grid, ilower) = ilower;
   _braid_GridElt(grid, iupper) = iupper;
   _braid_GridElt(grid, recv_index) = -1;
   _braid_GridElt(grid, send_index) = -1;
   
   /* Store each processor's time slice, plus one time value to the left 
    * and to the right */
   ta = _braid_CTAlloc(braid_Real, iupper-ilower+3);
   _braid_GridElt(grid, ta_alloc) = ta;
   _braid_GridElt(grid, ta)       = ta+1;  /* shift */
   
   *grid_ptr = grid;

   return _braid_error_flag;
}

/*----------------------------------------------------------------------------
 *----------------------------------------------------------------------------*/

braid_Int
_braid_GridClean(braid_Core    core,
                 _braid_Grid  *grid)
{
   braid_App      app          = _braid_CoreElt(core, app);
   braid_Int      ilower       = _braid_GridElt(grid, ilower);
   braid_Int      iupper       = _braid_GridElt(grid, iupper);
   braid_Int      nupoints     = _braid_GridElt(grid, nupoints);
   braid_BaseVector  *ua       = _braid_GridElt(grid, ua);
   braid_BaseVector  *va       = _braid_GridElt(grid, va);
   braid_BaseVector  *fa       = _braid_GridElt(grid, fa);
   braid_BaseVector  *ua_alloc = _braid_GridElt(grid, ua_alloc);
   braid_BaseVector  *va_alloc = _braid_GridElt(grid, va_alloc);
   braid_BaseVector  *fa_alloc = _braid_GridElt(grid, fa_alloc);
   
   braid_Int      ii;

   if (ua_alloc)
   {
      for (ii = 0; ii < nupoints; ii++)
      {
         if (ua[ii] != NULL)
         {
            _braid_BaseFree(core, app,  ua[ii]);
            ua[ii] = NULL;
         }
      }
   }
   if (va_alloc)
   {
      for (ii = -1; ii <= (iupper-ilower); ii++)
      {
         if (va[ii] != NULL)
         {
            _braid_BaseFree(core, app,  va[ii]);
            va[ii] = NULL;
         }
      }
   }
   if (fa_alloc)
   {
      for (ii = -1; ii <= (iupper-ilower); ii++)
      {
         if (fa[ii] != NULL)
         {
            _braid_BaseFree(core, app,  fa[ii]);
            fa[ii] = NULL;
         }
      }
   }

   return _braid_error_flag;
}

/*----------------------------------------------------------------------------
 *----------------------------------------------------------------------------*/

braid_Int
_braid_GridDestroy(braid_Core    core,
                   _braid_Grid  *grid)
{
   if (grid)
   {
      braid_BaseVector  *ua_alloc = _braid_GridElt(grid, ua_alloc);
      braid_Real        *ta_alloc = _braid_GridElt(grid, ta_alloc);
      braid_BaseVector  *va_alloc = _braid_GridElt(grid, va_alloc);
      braid_BaseVector  *fa_alloc = _braid_GridElt(grid, fa_alloc);

      _braid_GridClean(core, grid);

      if (ua_alloc)
      {
         _braid_TFree(ua_alloc);
      }
      if (ta_alloc)
      {
         _braid_TFree(ta_alloc);
      }
      if (va_alloc)
      {
         _braid_TFree(va_alloc);
      }
      if (fa_alloc)
      {
         _braid_TFree(fa_alloc);
      }

      _braid_TFree(grid);
   }
   return _braid_error_flag;
}

/*----------------------------------------------------------------------------
 * Set initial guess at C-points, and initialize shell at F-points when using
 * shell vectors.
 *----------------------------------------------------------------------------*/

braid_Int
_braid_InitGuess(braid_Core  core,
                 braid_Int   level)
{
   braid_App          app      = _braid_CoreElt(core, app);
   braid_Int          seq_soln = _braid_CoreElt(core, seq_soln);
   braid_Int          nrefine  = _braid_CoreElt(core,nrefine);
   _braid_Grid      **grids    = _braid_CoreElt(core, grids);
   braid_Int          ilower   = _braid_GridElt(grids[level], ilower);
   braid_Int          iupper   = _braid_GridElt(grids[level], iupper);
   braid_Int          clower   = _braid_GridElt(grids[level], clower);
   braid_Int          cupper   = _braid_GridElt(grids[level], cupper);
   braid_Int          cfactor  = _braid_GridElt(grids[level], cfactor);
   braid_Real        *ta       = _braid_GridElt(grids[level], ta);
   braid_BaseVector  *va       = _braid_GridElt(grids[level], va);

   braid_BaseVector  u;
   braid_Int         i, iu, sflag;

   if ( (level == 0) && (seq_soln == 1) )
   {
      /* If first processor, grab initial condition */
      if(ilower == 0)
      {
         /* If we have already refined, then an initial init has already been done */
         if(nrefine > 0)
         {
            _braid_UGetVector(core, 0, 0, &u);    /* Get stored vector */
         }
         else
         {
            _braid_BaseInit(core, app,  ta[0], &u);
            _braid_USetVector(core, 0, 0, u, 0);
         }
         ilower += 1;
      }
      /* Else, receive point to the left */
      else
      {
         _braid_UCommInitBasic(core, 0, 1, 0, 0);     /* Post receive to the left*/
         _braid_UGetVector(core, 0, ilower-1, &u);    /* Wait on receive */
      }

      /* Set Flag so that USetVector initiates send when iupper is available */
      _braid_GridElt(grids[level], send_index)  = iupper;

      /* Initialize all points on the finest grid with sequential time marching */
      for(i = ilower; i <= iupper; i++)
      {
         _braid_Step(core, 0, i, NULL, u);       /* Step forward */
         _braid_USetVector(core, 0, i, u, 0);    /* Store: copy u into core,
                                                    sending to left if needed */
      }

      _braid_UCommWait(core, 0);                 /* Wait on comm to finish */
   }
   else if (level == 0)
   {
      if (_braid_CoreElt(core, useshell)==1)
      {
         for (i = ilower; i <=iupper; i++)
         {
            if (_braid_IsCPoint(i,cfactor))
            {
               // We are on a C-point, init full vector
               _braid_BaseInit(core, app,  ta[i-ilower], &u);
            }
            else
            {
               // We are on a F-point, init shell only
               _braid_BaseSInit(core,  app, ta[i-ilower], &u);
            }
            _braid_USetVectorRef(core, level, i, u);
         }
      }
      else
      {
         /* Only initialize the C-points on the finest grid */
         for (i = clower; i <= cupper; i += cfactor)
         {
            _braid_BaseInit(core, app,  ta[i-ilower], &u);
            _braid_USetVectorRef(core, level, i, u);
         }
      }
   }
   else
   {
      for (i = ilower; i <= iupper; i++)
      {
         _braid_UGetIndex(core, level, i, &iu, &sflag);
         if (sflag == 0) // Full point
         {
            _braid_BaseClone(core, app,  va[i-ilower], &u);
            _braid_USetVectorRef(core, level, i, u);
         }
         else if (sflag == -1) // Shell
         {
            _braid_BaseSClone(core,  app, va[i-ilower], &u);
            _braid_USetVectorRef(core, level, i, u);
         }
      }
   }

   return _braid_error_flag;
}

/*----------------------------------------------------------------------------
 *----------------------------------------------------------------------------*/

braid_Int
_braid_ComputeFullRNorm(braid_Core  core,
                        braid_Int   level,
                        braid_Real *return_rnorm)
{
   MPI_Comm           comm        = _braid_CoreElt(core, comm);
   braid_App          app         = _braid_CoreElt(core, app);
   braid_Real         tol         = _braid_CoreElt(core, tol);
   braid_Int          iter        = _braid_CoreElt(core, niter);
   _braid_Grid      **grids       = _braid_CoreElt(core, grids);
   braid_StepStatus   status      = (braid_StepStatus)core;
   braid_Int          nrefine     = _braid_CoreElt(core, nrefine);
   braid_Int          gupper      = _braid_CoreElt(core, gupper);
   braid_Int          ncpoints    = _braid_GridElt(grids[level], ncpoints);
   braid_Int          tnorm       = _braid_CoreElt(core, tnorm);
   braid_Real        *ta          = _braid_GridElt(grids[level], ta);
   braid_Int          ilower      = _braid_GridElt(grids[level], ilower);
   _braid_CommHandle *send_handle;
   braid_Int          send_index;

   braid_Int         flo, fhi, fi, ci, ii, interval;
   braid_Real        rnorm_temp, rnorm = 0, global_rnorm = 0;
   braid_BaseVector  u, r;

   _braid_UCommInit(core, level);

   /* Start from the right-most interval. */
   for (interval = ncpoints; interval > -1; interval--)
   {
      _braid_GetInterval(core, level, interval, &flo, &fhi, &ci);
      if (flo <= fhi)
      {
         _braid_UGetVector(core, level, flo-1, &u);
      }
      else if (ci > 0)
      {
         _braid_UGetVector(core, level, ci-1, &u);
      }

      /* Generate F-points and get residual. */
      for (fi = flo; fi <= fhi; fi++)
      {
         _braid_BaseClone(core, app,  u, &r);
         _braid_Step(core, level, fi, NULL, u);

         /* Update local processor norm. */
         ii = fi-ilower;
         _braid_StepStatusInit(ta[ii-1], ta[ii], fi-1, tol, iter, level, nrefine, gupper, status);
         _braid_BaseFullResidual(core, app, u, r, status);
         _braid_BaseSpatialNorm(core, app,  r, &rnorm_temp); 
         if(tnorm == 1)       /* one-norm */ 
         {  
            rnorm += rnorm_temp;
         }
         else if(tnorm == 3)  /* inf-norm */
         {  
            rnorm = (((rnorm_temp) > (rnorm)) ? (rnorm_temp) : (rnorm));
         }
         else                 /* default two-norm */
         {  
            rnorm += (rnorm_temp*rnorm_temp);
         }

         /* Communicate w/ neighbor nodes. */
         send_handle = _braid_GridElt(grids[level], send_handle);
         send_index  = _braid_GridElt(grids[level], send_index);
         if (fi == send_index)
         {
            /* Post send to neighbor processor */
            _braid_CommSendInit(core, level, fi, u, &send_handle);
            _braid_GridElt(grids[level], send_index)  = -1;
            _braid_GridElt(grids[level], send_handle) = send_handle;
         }
         _braid_BaseFree(core, app,  r);
      }
      /* Residual from C-point. */
      if (ci > 0)
      {
         /* Update local processor norm. */
         ii = ci-ilower;
         _braid_StepStatusInit(ta[ii-1], ta[ii], ci-1, tol, iter, level, nrefine, gupper, status);
         _braid_UGetVector(core, level, ci, &r);
         _braid_BaseFullResidual(core, app, r, u, status);
         _braid_BaseSpatialNorm(core, app,  u, &rnorm_temp);

         if(tnorm == 1)       /* one-norm */ 
         {  
            rnorm += rnorm_temp;
         }
         else if(tnorm == 3)  /* inf-norm */
         {  
            rnorm = (((rnorm_temp) > (rnorm)) ? (rnorm_temp) : (rnorm));
         }
         else                 /* default two-norm */
         {  
            rnorm += (rnorm_temp*rnorm_temp);
         }
         _braid_BaseFree(core, app,  r);
      }

      if ((flo <= fhi) || (ci > 0))
      {
         _braid_BaseFree(core, app,  u);
      }
   }

   _braid_UCommWait(core, level);

   /* Compute global residual norm. */
   if(tnorm == 1)       /* one-norm reduction */
   {  
      MPI_Allreduce(&rnorm, &global_rnorm, 1, braid_MPI_REAL, MPI_SUM, comm);
   }
   else if(tnorm == 3)  /* inf-norm reduction */
   {  
      MPI_Allreduce(&rnorm, &global_rnorm, 1, braid_MPI_REAL, MPI_MAX, comm);
   }
   else                 /* default two-norm reduction */
   {  
      MPI_Allreduce(&rnorm, &global_rnorm, 1, braid_MPI_REAL, MPI_SUM, comm);
      global_rnorm = sqrt(global_rnorm);
   }

   *return_rnorm = global_rnorm;

   return _braid_error_flag;
}

/*----------------------------------------------------------------------------
 * Do nu sweeps of F-then-C relaxation
 *----------------------------------------------------------------------------*/

braid_Int
_braid_FCRelax(braid_Core  core,
               braid_Int   level)
{
   braid_App       app      = _braid_CoreElt(core, app);
   braid_Int      *nrels    = _braid_CoreElt(core, nrels);
   _braid_Grid   **grids    = _braid_CoreElt(core, grids);
   braid_Int       ncpoints = _braid_GridElt(grids[level], ncpoints);

   braid_BaseVector  u;
   braid_Int         flo, fhi, fi, ci;
   braid_Int         nu, nrelax, interval;

   nrelax  = nrels[level];

   for (nu = 0; nu < nrelax; nu++)
   {
      _braid_UCommInit(core, level);

      /* Start from the right-most interval */
      for (interval = ncpoints; interval > -1; interval--)
      {
         _braid_GetInterval(core, level, interval, &flo, &fhi, &ci);

         if (flo <= fhi)
         {
            _braid_UGetVector(core, level, flo-1, &u);
         }
         else if (ci > 0)
         {
            _braid_UGetVector(core, level, ci-1, &u);
         }

         /* F-relaxation */
         for (fi = flo; fi <= fhi; fi++)
         {
            _braid_Step(core, level, fi, NULL, u);
            _braid_USetVector(core, level, fi, u, 0);
         }

         /* C-relaxation */
         if (ci > 0)
         {
            _braid_Step(core, level, ci, NULL, u);
            _braid_USetVector(core, level, ci, u, 1);
         }

         /* if ((flo <= fhi) && (interval == ncpoints)) */
         if ((flo <= fhi) && !(ci > 0))
         {
            _braid_BaseFree(core, app,  u);
         }
      }
      _braid_UCommWait(core, level);
   }

   return _braid_error_flag;
}

/*----------------------------------------------------------------------------
 * F-Relax on level and restrict to level+1
 *
 * At the bottom of FRestrict(), the coarse-grid right-hand side is computed and
 * stored in c_fa[].  The result stored in c_fa[] must be considered carefully
 * to maintain a fixed point nature of the algorithm.  The FAS coarse-grid
 * equation is
 *
 *   A_c(u_c) = R(f - A(u)) + A_c(R(u))
 *
 * where R() is restriction, and A() and A_c() are the fine and coarse
 * operators.  We desire our algorithm to be a fixed-point method, in that the
 * exact solution (from sequential time stepping) should yield a zero initial
 * residual and that the residual should stay zero as Braid iterates.  This is
 * actually a subtle point.  In this case, the solution u_c should be equivalent
 * to the solution u.  Since R(f - A(u)) = 0, this implies that
 *
 *   A_c(u_c) = A_c(R(u))
 *
 * This further implies that the initial guess provided to the implicit solve
 * routines in A_c() must be consistent on the right an left hand sides.
 *
 * The function (@ref _braid_GetUInit()) provides this functionality by
 * encapsulating all decisions about how to set this initial guess (called
 * ustop) The ustop values for A_c(R(u)) are set in (@ _braid_Residual) and for
 * A_c(u_c), they are set in (@ _braid_step).
 *
 * storage == -2 implies that (@ref _braid_GetUInit()) will always use the
 * previous time step value as the initial guess, even if you have better
 * information, which is the case at C-points on the fine grid, and at all
 * points on coarse-levels.
 *
 * storage == -1 implies that (@ref _braid_GetUInit()) will always use the best
 * information.  The value at the previous time step is used as the initial
 * guess only at F-points on the fine-grid.  The va[] values provide all initial
 * guess at F- and C-points on coarse-grids.
 *
 * storage == 0 is the same as -1, except that storage also exists at fine-grid
 * F-points.
 *----------------------------------------------------------------------------*/

braid_Int
_braid_FRestrict(braid_Core   core,
                 braid_Int    level)
{
   MPI_Comm              comm         = _braid_CoreElt(core, comm);
   braid_App             app          = _braid_CoreElt(core, app);
   _braid_Grid         **grids        = _braid_CoreElt(core, grids);
   braid_AccessStatus    astatus      = (braid_AccessStatus)core;
   braid_ObjectiveStatus ostatus      = (braid_ObjectiveStatus)core;
   braid_Int             iter         = _braid_CoreElt(core, niter);
   braid_Int             print_level  = _braid_CoreElt(core, print_level);
   braid_Int             access_level = _braid_CoreElt(core, access_level);
   braid_Int             tnorm        = _braid_CoreElt(core, tnorm);
   braid_Real           *tnorm_a      = _braid_CoreElt(core, tnorm_a);
   braid_Int             nrefine      = _braid_CoreElt(core, nrefine);
   braid_Int             gupper       = _braid_CoreElt(core, gupper);
   braid_Int             cfactor      = _braid_GridElt(grids[level], cfactor);
   braid_Int             ncpoints     = _braid_GridElt(grids[level], ncpoints);
   braid_Real           *ta           = _braid_GridElt(grids[level], ta);
   braid_Int             f_ilower     = _braid_GridElt(grids[level], ilower);
   _braid_CommHandle    *recv_handle  = NULL;
   _braid_CommHandle    *send_handle  = NULL;

   braid_Int            c_level, c_ilower, c_iupper, c_index, c_i, c_ii;
   braid_BaseVector     c_u, *c_va, *c_fa;

   braid_BaseVector     u, r;
   braid_Int            interval, flo, fhi, fi, ci;
   braid_Real           rnorm, grnorm, rnorm_temp, rnm;

   c_level  = level+1;
   c_ilower = _braid_GridElt(grids[c_level], ilower);
   c_iupper = _braid_GridElt(grids[c_level], iupper);
   c_va     = _braid_GridElt(grids[c_level], va);
   c_fa     = _braid_GridElt(grids[c_level], fa);

   rnorm = 0.0;

   _braid_UCommInit(core, level);

   /* Start from the right-most interval.
    * 
    * Do an F-relax and then a C-relax.  These relaxations are needed to compute
    * the residual, which is needed for the coarse-grid right-hand-side and for
    * convergence checking on the finest grid.  This loop updates va and fa. */
   for (interval = ncpoints; interval > -1; interval--)
   {
      _braid_GetInterval(core, level, interval, &flo, &fhi, &ci);

      if (flo <= fhi)
      {
         _braid_UGetVector(core, level, flo-1, &r);
      }
      else if (ci > 0)
      {
         _braid_UGetVector(core, level, ci-1, &r);
      }

      /* F-relaxation */
      _braid_GetRNorm(core, -1, &rnm);
      for (fi = flo; fi <= fhi; fi++)
      {
         _braid_Step(core, level, fi, NULL, r);
         _braid_USetVector(core, level, fi, r, 0);
         
         /* Allow user to process current vector, note that r here is
          * temporarily holding the state vector */
         if( (access_level >= 3) )
         {
            _braid_AccessStatusInit(ta[fi-f_ilower], fi, rnm, iter, level, nrefine, gupper,
                                    0, 0, braid_ASCaller_FRestrict, astatus);
            _braid_AccessVector(core, astatus, r);
         }

         /* Evaluate the user's local objective function at F-points on finest grid */
         if ( _braid_CoreElt(core, adjoint) && level == 0)
         {
            _braid_ObjectiveStatusInit(ta[fi-f_ilower], fi, iter, level, nrefine, gupper, ostatus);
            _braid_AddToObjective(core, r, ostatus);
         }

      }

      /* Allow user to process current C-point */
      if( (access_level>= 3) && (ci > -1) )
      {
         _braid_AccessStatusInit(ta[ci-f_ilower], ci, rnm, iter, level, nrefine, gupper,
                                 0, 0, braid_ASCaller_FRestrict, astatus);
         _braid_UGetVectorRef(core, level, ci, &u);
         _braid_AccessVector(core, astatus, u);
      }

      /* Evaluate the user's local objective function at CPoints on finest grid */
      if (_braid_CoreElt(core, adjoint) && level == 0 && (ci > -1) )
      {
         _braid_ObjectiveStatusInit(ta[ci-f_ilower], ci, iter, level, nrefine, gupper, ostatus);
         _braid_UGetVectorRef(core, 0, ci, &u);
         _braid_AddToObjective(core, u, ostatus);
      }
         
      
      /* Compute residual and restrict */
      if (ci > 0)
      {
         /* Compute FAS residual */
         _braid_UGetVectorRef(core, level, ci, &u);
         _braid_FASResidual(core, level, ci, u, r);

         /* Compute rnorm (only on level 0) */
         if (level == 0)
         {
            _braid_BaseSpatialNorm(core, app,  r, &rnorm_temp);
            tnorm_a[interval] = rnorm_temp;       /* inf-norm uses tnorm_a */
            if(tnorm == 1) 
            {  
               rnorm += rnorm_temp;               /* one-norm combination */ 
            }
            else if(tnorm == 2)
            {  
               rnorm += (rnorm_temp*rnorm_temp);  /* two-norm combination */
            }
         }

         /* Restrict u and residual, coarsening in space if needed */
         _braid_MapFineToCoarse(ci, cfactor, c_index);
         _braid_Coarsen(core, c_level, ci, c_index, u, &c_va[c_index-c_ilower]);
         _braid_Coarsen(core, c_level, ci, c_index, r, &c_fa[c_index-c_ilower]);
      }
      else if (ci == 0)
      {
         /* Restrict initial condition, coarsening in space if needed */
         _braid_UGetVectorRef(core, level, 0, &u);
         _braid_Coarsen(core, c_level, 0, 0, u, &c_va[0]);
      }

      if ((flo <= fhi) || (ci > 0))
      {
         _braid_BaseFree(core, app,  r);
      }
   }
   _braid_UCommWait(core, level);

   /* If debug printing, print out tnorm_a for this interval. This
    * should show the serial propagation of the exact solution */
   if ((print_level > 2) && (level == 0) )
   {
      _braid_PrintSpatialNorms(core, tnorm_a, ncpoints);
   }

   /* Compute rnorm (only on level 0) */
   if (level == 0)
   {
      if(tnorm == 1)          /* one-norm reduction */
      {  
         MPI_Allreduce(&rnorm, &grnorm, 1, braid_MPI_REAL, MPI_SUM, comm);
      }
      else if(tnorm == 3)     /* inf-norm reduction */
      {  
         _braid_Max(tnorm_a, ncpoints, &rnorm); 
         MPI_Allreduce(&rnorm, &grnorm, 1, braid_MPI_REAL, MPI_MAX, comm);
      }
      else                    /* default two-norm reduction */
      {  
         MPI_Allreduce(&rnorm, &grnorm, 1, braid_MPI_REAL, MPI_SUM, comm);
         grnorm = sqrt(grnorm);
      }

      /* Store new rnorm */
      _braid_SetRNorm(core, -1, grnorm);
   }
   
   /* Now apply coarse residual to update fa values */

   /* Set initial guess on coarse level */
   _braid_InitGuess(core, c_level);

   /* Initialize update of c_va[-1] boundary */
   if (c_ilower <= c_iupper)
   {
      _braid_CommRecvInit(core, c_level, c_ilower-1, &c_va[-1],
                          &recv_handle);
      _braid_CommSendInit(core, c_level, c_iupper, c_va[c_iupper-c_ilower],
                          &send_handle);
   }

   /* Start with rightmost point */
   for (c_i = c_iupper; c_i >= c_ilower; c_i--)
   {
      if (c_i > 0)
      {
         c_ii = c_i - c_ilower;
         if (c_ii == 0)
         {
            /* Finalize update of c_va[-1] */
            _braid_CommWait(core, &recv_handle);
         }
         _braid_BaseClone(core, app,  c_va[c_ii-1], &c_u);
         _braid_Residual(core, c_level, c_i, c_va[c_ii], c_u);
         _braid_BaseSum(core, app,  1.0, c_u, 1.0, c_fa[c_ii]);
         _braid_BaseFree(core, app,  c_u);
      }
   }
   _braid_CommWait(core, &send_handle);
  
   return _braid_error_flag;
}

/*----------------------------------------------------------------------------
 * F-Relax on level and interpolate to level-1
 *----------------------------------------------------------------------------*/

braid_Int
_braid_FInterp(braid_Core  core,
               braid_Int   level)
{
   braid_App            app          = _braid_CoreElt(core, app);
   _braid_Grid        **grids        = _braid_CoreElt(core, grids);
   braid_AccessStatus   astatus      = (braid_AccessStatus)core;
   braid_Int            iter         = _braid_CoreElt(core, niter);
   braid_Int            access_level = _braid_CoreElt(core, access_level);
   braid_Int            nrefine      = _braid_CoreElt(core, nrefine);
   braid_Int            gupper       = _braid_CoreElt(core, gupper);
   braid_Int            ilower       = _braid_GridElt(grids[level], ilower);
   braid_Int            ncpoints     = _braid_GridElt(grids[level], ncpoints);
   braid_BaseVector    *va           = _braid_GridElt(grids[level], va);
   braid_Real          *ta           = _braid_GridElt(grids[level], ta);
   
   braid_Real         rnorm;
   braid_Int          f_level, f_cfactor, f_index;
   braid_BaseVector       f_u, f_e;

   braid_BaseVector       u, e;
   braid_Int          flo, fhi, fi, ci;
   braid_Int          interval;

   f_level   = level-1;
   f_cfactor = _braid_GridElt(grids[f_level], cfactor);

   _braid_GetRNorm(core, -1, &rnorm);
   
   _braid_UCommInitF(core, level);

   /**
    * Start from the right-most interval 
    *
    * First, generate the coarse-grid F-points through F-relaxation and
    * interpolate them to the fine grid, where they are C-points.  Second,
    * interpolate the coarse-grid C-points to the fine-grid.  The user-defined
    * spatial refinement (if set) is also called.  
    **/
   for (interval = ncpoints; interval > -1; interval--)
   {
      _braid_GetInterval(core, level, interval, &flo, &fhi, &ci);

      /* Relax and interpolate F-points, refining in space if needed */
      if (flo <= fhi)
      {
         _braid_UGetVector(core, level, flo-1, &u);
      }
      for (fi = flo; fi <= fhi; fi++)
      {
         _braid_Step(core, level, fi, NULL, u);
         _braid_USetVector(core, level, fi, u, 0);
         /* Allow user to process current vector */
         if( (access_level >= 3) )
         {
            _braid_AccessStatusInit(ta[fi-ilower], fi, rnorm, iter, level, nrefine, gupper,
                                    0, 0, braid_ASCaller_FInterp, astatus);
            _braid_AccessVector(core, astatus, u);
         }
         e = va[fi-ilower];
         _braid_BaseSum(core, app,  1.0, u, -1.0, e);
         _braid_MapCoarseToFine(fi, f_cfactor, f_index);
         _braid_Refine(core, f_level, f_index, fi, e, &f_e);
         _braid_UGetVectorRef(core, f_level, f_index, &f_u);
         _braid_BaseSum(core, app,  1.0, f_e, 1.0, f_u);
         _braid_USetVectorRef(core, f_level, f_index, f_u);
         _braid_BaseFree(core, app,  f_e);
         /* Allow user to process current vector on the FINEST level*/
         if( (access_level >= 3) && (f_level == 0) )
         {
            _braid_AccessStatusInit(ta[fi-ilower], f_index, rnorm, iter, f_level, nrefine, gupper,
                                    0, 0, braid_ASCaller_FInterp, astatus);
            _braid_AccessVector(core, astatus, f_u);
         }

      }
      if (flo <= fhi)
      {
         _braid_BaseFree(core, app,  u);
      }

      /* Interpolate C-points, refining in space if needed */
      if (ci > 0)
      {
         _braid_UGetVectorRef(core, level, ci, &u);
         /* Allow user to process current C-point */
         if( (access_level >= 3) )
         {
            _braid_AccessStatusInit(ta[ci-ilower], ci, rnorm, iter, level, nrefine, gupper,
                                    0, 0, braid_ASCaller_FInterp, astatus);
            _braid_AccessVector(core, astatus, u);
         }
         e = va[ci-ilower];
         _braid_BaseSum(core, app,  1.0, u, -1.0, e);
         _braid_MapCoarseToFine(ci, f_cfactor, f_index);
         _braid_Refine(core, f_level, f_index, ci, e, &f_e);
         _braid_UGetVectorRef(core, f_level, f_index, &f_u);
         _braid_BaseSum(core, app,  1.0, f_e, 1.0, f_u);
         _braid_USetVectorRef(core, f_level, f_index, f_u);
         _braid_BaseFree(core, app,  f_e);
         /* Allow user to process current C-point on the FINEST level*/
         if( (access_level >= 3) && (f_level == 0) )
         {
            _braid_AccessStatusInit(ta[ci-ilower], f_index, rnorm, iter, f_level, nrefine, gupper,
                                    0, 0, braid_ASCaller_FInterp, astatus);
            _braid_AccessVector(core, astatus, f_u);
         }

      }
   }

   _braid_UCommWait(core, level);

   /* Clean up */
   _braid_GridClean(core, grids[level]);

   return _braid_error_flag;
}

/*----------------------------------------------------------------------------
 * Refine in Space at every point on processor if r_space is set
 *----------------------------------------------------------------------------*/

braid_Int
_braid_FRefineSpace(braid_Core   core,
                    braid_Int   *refined_ptr)
{

   MPI_Comm      comm    = _braid_CoreElt(core, comm);
   _braid_Grid **grids   = _braid_CoreElt(core, grids);   
   
   braid_Int     r_space = _braid_CoreElt(core, r_space);
   braid_Int     ilower  = _braid_GridElt(grids[0], ilower);
   braid_Int     iupper  = _braid_GridElt(grids[0], iupper);
   braid_Real   *ta      = _braid_GridElt(grids[0], ta); 

   braid_Int     global_r_space;
   braid_Int     i, ii;
   braid_BaseVector  c_vec, f_vec;  

   if ( _braid_CoreElt(core, scoarsen) != NULL )
   {
       
      if ( r_space > 0 )  
      {         
         for ( i = ilower; i <= iupper; i++ )
         {
            ii = i-ilower;
            _braid_UGetVectorRef(core, 0, i , &c_vec);
             
            if ( c_vec != NULL )
            {
               _braid_RefineBasic(core, -1, i, &ta[ii], &ta[ii], c_vec, &f_vec);
               _braid_USetVectorRef(core, 0, i, f_vec);
            }
         }                       
      }
    
      /* Check if any refinment was completed globally. If true then refine the 
         initial time point if not done already, increase nrefine, and return 2 */
      MPI_Allreduce(&r_space, &global_r_space, 1, braid_MPI_INT, MPI_MAX, comm);
      if (global_r_space > 0)
      { 
         /* Need to make sure to refine the first point. If it is a lone C point
            on a processor r_space then can never be set for that processor */ 
         if ( ilower == 0 && r_space == 0 )
         {
            _braid_UGetVectorRef(core, 0, 0, &c_vec);
            _braid_RefineBasic(core, -1, 0, &ta[0], &ta[0], c_vec, &f_vec);
            _braid_USetVectorRef(core, 0, 0, f_vec);     
         }       
                
         *refined_ptr = 2;
         _braid_CoreElt(core, nrefine) += 1;
      }
      else
      {
         *refined_ptr = 0;
      }
   }
   else
   {
      *refined_ptr = 0;
   }
    
   /* Reset r_space */
   _braid_CoreElt(core, r_space) = 0;
   return _braid_error_flag;
}

/*----------------------------------------------------------------------------
 * Create a new fine grid (level 0) and corresponding grid hierarchy by refining
 * the current fine grid based on user-provided refinement factors.  Return the
 * boolean 'refined_ptr' to indicate whether grid refinement was actually done.
 * To simplify the algorithm, refinement factors are automatically capped to be
 * no greater than the coarsening factor (for level 0).  The grid data is also
 * redistributed to achieve good load balance in the temporal dimension.  If the
 * refinement factor is 1 in each time interval, no refinement is done.
 *
 * This routine is somewhat complex, but an attempt was made to use consistent
 * terminology throughout.  We refer to the initial level 0 grid as the "coarse"
 * grid and the new level 0 grid as the "fine" grid.  The routine starts with
 * the coarse grid and creates an intermediate "refined" grid that is co-located
 * with the parent coarse grid data distribution.  On this refined grid, a
 * number of things are constructed: the mapping between the coarse and fine
 * indexes; the new fine time values; and the injected and (possibly) spatially
 * refined coarse u-vectors.  This data is then redistributed by first sending
 * the mapping and time value information to the appropriate processors (the
 * receiving side polls for arbitrary messages until each fine index is
 * accounted for).  The u-vector values are communicated in a second phase
 * (without polling).  Finally, a new hierarchy is created and the fine grid
 * values are initialized by integrating the communicated u-vector values to the
 * next C-point to the right.  Note that in the case of C-point storage, some
 * u-vector values may not need to be communicated.
 *
 * The variable names use certain conventions as well.  No prefix (usually)
 * indicates a coarse variable, and the prefixes 'r_' and 'f_' indicate data on
 * the "refined" and "fine" grids, respectively.  Characters 'c', 'f', and 'a'
 * usually mean "coarse", "fine", and "array".  Indexes 'i', 'r_i', and 'f_i'
 * refer to global indexes, while 'ii', 'r_ii', and 'f_ii' are local indexes.
 *
 * Here are some important variables along with a brief description (they are
 * illustrated further in the example below):
 *
 *   gupper, f_gupper - global upper index for coarse and fine grids
 *   ilower,   iupper,   npoints   - extents and size of local coarse interval
 *   r_ilower, r_iupper, r_npoints - extents and size of local refined interval
 *   f_ilower, f_iupper, f_npoints - extents and size of local fine interval
 *
 *   r_ca - index map from fine to coarse on the refined grid  (size 'r_npoints')
 *   r_ta - time values on the refined grid                    (size 'r_npoints+2')
 *   r_fa - index map from coarse to fine on the refined grid  (size 'npoints+1')
 *          (note the extra value)
 *   f_ca - index map from fine to coarse on the fine grid     (size 'f_npoints')
 *
 *   send_ua - array of u-vectors to send to new processors    (size 'npoints')
 *   recv_ua - array of u-vectors received from old processors (size 'f_npoints')
 *
 *   f_first - fine grid index for the first coarse point in my fine interval
 *   f_next  - fine grid index for the first coarse point in the next fine interval
 *
 * Example: Some processor p owns the coarse interval, ilower = 29, iupper = 33.
 * The coarsening factor is 3 and 'rfactors' indicates the refinement factor for
 * the coarse interval to the left.  From this, an intermediate refined grid and
 * a final fine grid are formed as described above.
 *
 *   Coarse            |-----------c-----------|-----------|-----------c
 *     Grid           29          30          31          32          33
 * 
 * rfactors            3           1           2           3           2
 * 
 *  Refined ---c---|---|-----------c-----|-----|---c---|---|-----c-----|
 *     Grid   57  58  59          60    61    62  63  64  65    66    67
 * 
 * r_ilower   57
 *     r_ca   -1  -1  29          30    -1    31  -1  -1  32    -1    33
 *     r_ta    *   *   *           *     *     *   *   *   *     *     *
 *     r_fa           59          60          62          65          67          70
 *  send_ua            *           *           *           *           *
 * 
 *     Fine      |-----|---c---|---|-----c-----|---|---c---|-----|-----c
 *     Grid     61    62  63  64  65    66    67  68  69  70    71    72
 *              
 * f_ilower     61
 *     f_ca     -1    31  -1  -1  32    -1    33  -1  -1  34    -1    35
 *  f_first           62
 *   f_next                                                                       74
 *  recv_ua      0     *   0   0   *     0     *   0   0   *     0     *
 * 
 * When storing C-pts only, data from coarse indices 29 and 34 are not needed,
 * so we have the following differences from above:
 *     r_ca   -1  -1  -1          30    -1    31  -1  -1  32    -1    33
 *  send_ua            0           *           *           *           *
 *     f_ca     -1    31  -1  -1  32    -1    33  -1  -1  -1    -1    35
 *  recv_ua      0     *   0   0   *     0     *   0   0   0     0     *
 * 
 *----------------------------------------------------------------------------*/

braid_Int
_braid_FRefine(braid_Core   core,
               braid_Int   *refined_ptr)
{
   MPI_Comm           comm            = _braid_CoreElt(core, comm);
   braid_App          app             = _braid_CoreElt(core, app);
   braid_Int          iter            = _braid_CoreElt(core, niter);
   braid_Int          refine          = _braid_CoreElt(core, refine);
   braid_Int         *rfactors        = _braid_CoreElt(core, rfactors);
   braid_Real       **rdtvalues       = _braid_CoreElt(core, rdtvalues);
   braid_Int          nrefine         = _braid_CoreElt(core, nrefine);
   braid_Int          max_refinements = _braid_CoreElt(core, max_refinements);
   braid_Int          tpoints_cutoff  = _braid_CoreElt(core, tpoints_cutoff);
   braid_AccessStatus astatus         = (braid_AccessStatus)core;
   braid_BufferStatus bstatus         = (braid_BufferStatus)core;
   braid_SyncStatus   sstatus         = (braid_SyncStatus)core;
   braid_Int          access_level    = _braid_CoreElt(core, access_level);
   _braid_Grid      **grids           = _braid_CoreElt(core, grids);
   braid_Int          ncpoints        = _braid_GridElt(grids[0], ncpoints);

   braid_Real         rnorm;

   /* Use prefix 'r_' for the refined version of the current grid level 0, and
    * use prefix 'f_' for the fine grid in the new distribution. */

   braid_Int         npoints, ilower, iupper, gupper, i, j, ii;
   braid_Int         r_npoints, r_ilower, r_iupper, r_i, r_ii;
   braid_Int         f_npoints, f_ilower, f_iupper, f_gupper, f_i, f_j, f_ii;
   braid_Int        *r_ca, *r_fa, *f_ca, f_first, f_next, next;
   braid_Real       *ta, *r_ta_alloc, *r_ta, *f_ta;

   braid_BaseVector *send_ua, *recv_ua, u;
   braid_Int        *send_procs, *recv_procs, *send_unums, *recv_unums, *iptr;
   braid_Int        *send_iis,   *recv_f_iis;
   braid_Real       *send_buffer, *recv_buffer, **send_buffers, **recv_buffers, *bptr;
   void             *buffer;
   braid_Int         send_size, recv_size, *send_sizes, size, isize, max_usize;
   braid_Int         ncomms, nsends, nrecvs, nreceived, nprocs, myproc, proc, prevproc;
   braid_Int         unum, send_msg, recv_msg;
   MPI_Request      *requests, request;
   MPI_Status       *statuses, status;
                   
   _braid_Grid      *f_grid;
   braid_Int         cfactor, rfactor, m, interval, flo, fhi, fi, ci, f_hi, f_ci;
   braid_Real       *rdtvalue;

#if DEBUG
   /*cfactor = 6;*/ /* RDF HACKED TEST */
#endif

   MPI_Comm_size(comm, &nprocs);
   MPI_Comm_rank(comm, &myproc);

   /* Only refine if refinement is turned on */
   if(refine == 0)
   {
      *refined_ptr = 0;
      return _braid_error_flag;
   }

   gupper  = _braid_CoreElt(core, gupper);
   ilower  = _braid_GridElt(grids[0], ilower);
   iupper  = _braid_GridElt(grids[0], iupper);
   npoints = iupper - ilower + 1;
   
   /* If reached max refinements or have too many time points, stop refining */
   if( !((nrefine < max_refinements) && (gupper < tpoints_cutoff)) )
   {
      _braid_CoreElt(core, refine)   = 0;
      _braid_CoreElt(core, rstopped) = iter;
      _braid_FRefineSpace(core, refined_ptr);
      return _braid_error_flag;
   }

   /*-----------------------------------------------------------------------*/
   /* 1. Compute f_gupper and the local interval extents for both the refined
    * and fine grids.  The local refined interval contains the fine grid points
    * underlying the coarse interval (ilower-1, iupper]. */

   /* Compute f_gupper and r_npoints */
   _braid_GetCFactor(core, 0, &cfactor);
   r_npoints = 0;
   for (i = ilower; i <= iupper; i++)
   {
      /* First modify rfactor to be no greater than cfactor (required) */
      ii = i - ilower;
      if (rfactors[ii] < 1)
      {
         _braid_Error(braid_ERROR_GENERIC, "Refinement factor smaller than one");
         rfactors[ii] = 1;
      }
      r_npoints += rfactors[i-ilower];
   }
   MPI_Allreduce(&r_npoints, &f_gupper, 1, braid_MPI_INT, MPI_SUM, comm);
   f_gupper--;

#if DEBUG
   for (i = ilower; i <= iupper; i++)
   {
      ii = i - ilower;
      printf("%d %d: 0 rfactor %d = %d\n", FRefine_count, myproc, i, rfactors[ii]);
   }
#endif

   /* Check to see if we need to refine, and return if not */
   if (f_gupper == gupper)
   {
      _braid_FRefineSpace(core, refined_ptr);
      return _braid_error_flag;
   }
   else
   {
      _braid_CoreElt(core, r_space) = 0;
   }
      
   /* Compute r_ilower and r_iupper */
   MPI_Scan(&r_npoints, &r_iupper, 1, braid_MPI_INT, MPI_SUM, comm);
   r_ilower = r_iupper - r_npoints;
   r_iupper = r_iupper - 1;

   /* Compute f_ilower, f_iupper, and f_npoints for the final distribution */
   _braid_GetBlockDistInterval((f_gupper+1), nprocs, myproc, &f_ilower, &f_iupper);
   f_npoints = f_iupper - f_ilower + 1;

   /* Initialize the new fine grid */
   _braid_GridInit(core, 0, f_ilower, f_iupper, &f_grid);

   /*-----------------------------------------------------------------------*/
   /* 2. On the refined grid, compute the mapping between coarse and fine
    * indexes (r_ca, r_fa) and the fine time values (r_ta). */

   r_ca = _braid_CTAlloc(braid_Int,  r_npoints);
   r_ta_alloc = _braid_CTAlloc(braid_Real, r_npoints+2);
   r_ta = &r_ta_alloc[1];
   r_fa = _braid_CTAlloc(braid_Int,  npoints+1);
   ta = _braid_GridElt(grids[0], ta);

   r_ta[-1]=ta[-1];
   r_ii = 0;
   for (i = (ilower-1); i < iupper; i++)
   {
      ii = i-ilower;
      rfactor = rfactors[ii+1];
      rdtvalue = rdtvalues[ii+1];

      for (j = 1; j <= rfactor; j++)
      {
         if (j < rfactor)
         {
            r_ca[r_ii] = -1;
            if (rdtvalue != NULL) 
            {
              /* Non-uniform refinement. Add points based on dt values. */
              r_ta[r_ii] = r_ta[r_ii-1] + rdtvalue[j-1];
            } 
            else 
            {
              /* Refine uniformly based on rfactor. */
              r_ta[r_ii] = ta[ii] + (((braid_Real)j)/rfactor)*(ta[ii+1]-ta[ii]);
              /* This works because we have ta[-1] */
            }
         }
         else
         {
            r_ca[r_ii] = i+1;
            r_ta[r_ii] = ta[ii+1];
            r_fa[ii+1] = r_ilower + r_ii;
         }

         r_ii++;
      }
   }

   /* Get the next r_fa value to my right */
   ncomms = 2; /* Upper bound */
   requests = _braid_CTAlloc(MPI_Request, ncomms);
   statuses = _braid_CTAlloc(MPI_Status,  ncomms);
   ncomms = 0;
   if (npoints > 0)
   {
      braid_Real send_buf[2], recv_buf[2];
      send_buf[0]=r_fa[0];
      send_buf[1]=r_ta[0];     
      /* Post r_fa receive */
      r_fa[npoints] = f_gupper+1;
      if (iupper < gupper)
      {
         MPI_Irecv(recv_buf, 2, braid_MPI_REAL, MPI_ANY_SOURCE, 2, comm,
                   &requests[ncomms++]);
      }

      /* Post r_fa send */
      if (ilower > 0)
      {
         _braid_GetBlockDistProc((gupper+1), nprocs, (ilower-1), &prevproc);
         MPI_Isend(send_buf, 2, braid_MPI_REAL, prevproc, 2, comm,
                   &requests[ncomms++]);
      }
      MPI_Waitall(ncomms, requests, statuses);
      if ( iupper < gupper )
      {
         r_fa[npoints]=recv_buf[0];
         r_ta[r_npoints]=recv_buf[1];
      }
   }
   _braid_TFree(requests);
   _braid_TFree(statuses);

   /* If storing only C-points on the fine grid (and NOT using shell vectors),
    *  modify r_ca to mark only those coarse points that need to be sent to
    * initialize the C-points */
   if (_braid_CoreElt(core, storage) != 0 && _braid_CoreElt(core, useshell) != 1)
   {
      for (ii = 0; ii < npoints; ii++)
      {
         /* If the index for the next coarse point is not larger than the index
          * for the next C-point, then the coarse point is not needed */
         if ( !(r_fa[ii+1] > _braid_NextCPoint(r_fa[ii], cfactor)) )
         {
            r_ii = r_fa[ii] - r_ilower;
            r_ca[r_ii] = -1;
         }
      }
   }

   /*-----------------------------------------------------------------------*/
   /* 3. Send the index mapping and time value information (r_ca, r_ta) to the
    * appropriate processors to build index mapping and time value information
    * for the fine grid (f_ca, f_ta).  Also compute f_first and f_next. */

   /* Post f_next receive */
   f_next = -1;
   if (f_npoints > 0)
   {
      f_next = f_gupper+1;
      if (f_iupper < f_gupper)
      {
         MPI_Irecv(&f_next, 1, braid_MPI_INT, MPI_ANY_SOURCE, 3, comm, &request);
      }
   }

   /* Compute send information and send f_next info */
   size = 2*sizeof(braid_Int);         /* size of two integers */
   _braid_NBytesToNReals(size, isize); /* convert to units of braid_Real */
   send_procs  = _braid_CTAlloc(braid_Int,  r_npoints);
   send_sizes  = _braid_CTAlloc(braid_Int,  r_npoints);
   send_buffer = _braid_CTAlloc(braid_Real, r_npoints*(1+isize+1));
   bptr = send_buffer;
   nsends = -1;
   _braid_GetBlockDistProc((f_gupper+1), nprocs, (r_ilower-1), &prevproc);
   ii = 0;
   for (r_ii = 0; r_ii < r_npoints; r_ii++)
   {
      r_i = r_ilower + r_ii;
      _braid_GetBlockDistProc((f_gupper+1), nprocs, r_i, &proc);
      if ((proc != prevproc) || (nsends < 0))
      {
         nsends++;
         send_procs[nsends] = proc;
         bptr++; /* leave room for size value */

         if ((proc != prevproc) && (prevproc > -1))
         {
            /* Send f_next info */
            MPI_Send(&r_fa[ii], 1, braid_MPI_INT, prevproc, 3, comm);
         }
         prevproc = proc;
      }
      send_sizes[nsends] += (isize+1);

      iptr = (braid_Int *) bptr;
      iptr[0] = r_i;
      iptr[1] = r_ca[r_ii];
      bptr += isize;
      bptr[0] = r_ta[r_ii];
      bptr++;

      /* Update f_next info */
      if (r_fa[ii] == r_i)
      {
         ii++;
      }
   }
   nsends++;

#if DEBUG
   for (m = 0; m < nsends; m++)
   {
      size = send_sizes[m];
      proc = send_procs[m];
      printf("%d %d: 1 send %d, proc = %d, send size = %d\n",
             FRefine_count, myproc, m, proc, size);
   }
#endif

   requests = _braid_CTAlloc(MPI_Request, nsends);
   statuses = _braid_CTAlloc(MPI_Status,  nsends);

   /* Post sends (do this first, since we will poll on receives) */
   bptr = send_buffer;
   for (m = 0; m < nsends; m++)
   {
      size = send_sizes[m];
      proc = send_procs[m];
      bptr[0] = (braid_Real) size; /* insert size at the beginning */
      MPI_Isend(bptr, (1+size), braid_MPI_REAL, proc, 4, comm, &requests[m]);
      bptr += (1+size);
   }

   /* Post receives */
   recv_size = f_npoints*(1+isize+1); /* max receive size */
   recv_buffer = _braid_CTAlloc(braid_Real, recv_size);
   f_ca = _braid_CTAlloc(braid_Int,  f_npoints);
   f_ta = _braid_GridElt(f_grid, ta);
   nreceived = 0;
   while (nreceived < f_npoints)
   {
      /* post receive from arbitrary process (should always get at least one) */
      bptr = recv_buffer;
      size = recv_size;
      MPI_Recv(bptr, (1+size), braid_MPI_REAL, MPI_ANY_SOURCE, 4, comm, &status);

      size = (braid_Int) bptr[0];
      bptr++;
      for (j = 0; j < size; j += (isize+1))
      {
         iptr = (braid_Int *) bptr;
         f_i = iptr[0];
         f_ii = f_i - f_ilower;
         f_ca[f_ii] = iptr[1];
         bptr += isize;
         f_ta[f_ii] = bptr[0];
         bptr++;
         {
#if DEBUG
            printf("%d %d: 1 f_i = %02d, f_ca = %2d, f_ta = %f  (recv %2d) \n",
                   FRefine_count, myproc, f_i, f_ca[f_ii], f_ta[f_ii], nreceived);
#endif
         }
         nreceived++;
      }

   }

   /* Finish sends and f_next receive */
   MPI_Waitall(nsends, requests, statuses);
   if (f_npoints > 0)
   {
      if (f_iupper < f_gupper)
      {
         MPI_Wait(&request, &status);
      }
   }

   /* Compute f_first */
   f_first = f_next;
   for (f_ii = 0; f_ii < f_npoints; f_ii++)
   {
      if (f_ca[f_ii] > -1)
      {
         f_first = f_ilower + f_ii;
         break;
      }
   }

#if DEBUG
   printf("%d %d: 2 f_first = %d, f_next = %d\n",
          FRefine_count, myproc, f_first, f_next);
#endif

   /* Free up some memory */
   _braid_TFree(requests);
   _braid_TFree(statuses);
   _braid_TFree(send_procs);
   _braid_TFree(send_sizes);
   _braid_TFree(send_buffer);
   _braid_TFree(recv_buffer);

   /*-----------------------------------------------------------------------*/
   /* 4. Build u-vectors on the fine grid (send_ua) by first integrating on the
    * coarse grid, then injecting and refining spatially.  Redistribute these
    * u-vectors to the fine grid (recv_ua). */

   send_ua = _braid_CTAlloc(braid_BaseVector, npoints);
   send_procs = _braid_CTAlloc(braid_Int, npoints);
   send_unums = _braid_CTAlloc(braid_Int, npoints);
   send_iis   = _braid_CTAlloc(braid_Int, npoints);
   send_buffers = _braid_CTAlloc(braid_Real *, npoints);

   recv_ua = _braid_CTAlloc(braid_BaseVector, f_npoints);
   recv_procs = _braid_CTAlloc(braid_Int, f_npoints);
   recv_unums = _braid_CTAlloc(braid_Int, f_npoints);
   recv_f_iis = _braid_CTAlloc(braid_Int, f_npoints);
   recv_buffers = _braid_CTAlloc(braid_Real *, f_npoints);

   _braid_GetRNorm(core, -1, &rnorm);

   _braid_UCommInitF(core, 0);

   /* Start from the right-most interval */
   for (interval = ncpoints; interval > -1; interval--)
   {
      _braid_GetInterval(core, 0, interval, &flo, &fhi, &ci);

      /* Integrate F-points and refine in space */
      if (flo <= fhi)
      {
         _braid_UGetVector(core, 0, flo-1, &u);
         for (fi = flo; fi <= fhi; fi++)
         {
            _braid_Step(core, 0, fi, NULL, u);
            _braid_USetVector(core, 0, fi, u, 0); /* needed for communication */

            /* Set send_ua */
            ii = fi - ilower;
            r_ii = r_fa[ii] - r_ilower;
            if (r_ca[r_ii] > -1)
            {
               _braid_RefineBasic(core, -1, fi, &r_ta[r_ii], &ta[ii], u, &send_ua[ii]);
            }

            /* Allow user to process current vector */
            if( (access_level >= 3) )
            {
               _braid_AccessStatusInit(ta[ii], fi, rnorm, iter, 0, nrefine, gupper,
                                       0, 0, braid_ASCaller_FRefine, astatus);
               _braid_AccessVector(core, astatus, u);
            }
         }
         _braid_BaseFree(core, app,  u);
      }

      /* Refine C-points in space */
      if (ci > -1)
      {
         _braid_UGetVectorRef(core, 0, ci, &u);

         /* Set send_ua */
         ii = ci - ilower;
         r_ii = r_fa[ii] - r_ilower;
         if (r_ca[r_ii] > -1)
         {
            _braid_RefineBasic(core, -1, ci, &r_ta[r_ii], &ta[ii], u, &send_ua[ii]);
         }

         /* Allow user to process current vector */
         if( (access_level >= 3) )
         {
            _braid_AccessStatusInit(ta[ii], ci, rnorm, iter, 0, nrefine, gupper,
                                    0, 0, braid_ASCaller_FRefine, astatus);
            _braid_AccessVector(core, astatus, u);
         }
      }
   }

   _braid_UCommWait(core, 0);

   /* Compute nsends, send_procs, and send_unums from send_ua array */
   nsends = -1;
   prevproc = -1;
   for (ii = 0; ii < npoints; ii++)
   {
      if (send_ua[ii] != NULL)
      {
         r_i = r_fa[ii];
         _braid_GetBlockDistProc((f_gupper+1), nprocs, r_i, &proc);
         if (proc != prevproc)
         {
            if (proc != myproc)
            {
               nsends++;
               send_procs[nsends] = proc;
               send_unums[nsends] = 0;
               send_iis[nsends]   = ii;
               prevproc = proc;
            }
         }
         if (proc != myproc)
         {
            send_unums[nsends]++;
         }
      }
   }
   nsends++;

   /* Compute nrecvs, recv_procs, recv_unums, and recv_f_iis from f_ca array */
   nrecvs = -1;
   prevproc = -1;
   for (f_ii = 0; f_ii < f_npoints; f_ii++)
   {
      if (f_ca[f_ii] > -1)
      {
         i = f_ca[f_ii];
         _braid_GetBlockDistProc((gupper+1), nprocs, i, &proc);
         if (proc != prevproc)
         {
            if (proc != myproc)
            {
               nrecvs++;
               recv_procs[nrecvs] = proc;
               recv_unums[nrecvs] = 0;
               recv_f_iis[nrecvs] = f_ii;
               prevproc = proc;
            }
         }
         if (proc != myproc)
         {
            recv_unums[nrecvs]++;
         }
         else
         {
            /* send_ua vector is already on myproc, so put it directly into recv_ua */
            ii = i - ilower;
            recv_ua[f_ii] = send_ua[ii];
         }
      }
   }
   nrecvs++;

   requests = _braid_CTAlloc(MPI_Request, (nsends+nrecvs));
   statuses = _braid_CTAlloc(MPI_Status,  (nsends+nrecvs));

   _braid_BufferStatusInit( 1, 0, bstatus );
   _braid_BaseBufSize(core, app,  &max_usize, bstatus); /* max buffer size */
   _braid_NBytesToNReals(max_usize, max_usize);

   /* Post u-vector receives */
   for (m = 0; m < nrecvs; m++)
   {
      unum = recv_unums[m]; /* Number of u-vectors being received */
      recv_size = unum*(1 + max_usize);
      recv_buffers[m] = _braid_CTAlloc(braid_Real, recv_size);
      MPI_Irecv(recv_buffers[m], recv_size, braid_MPI_REAL, recv_procs[m], 5, comm,
                &requests[m]);

#if DEBUG
      proc = recv_procs[m];
      printf("%d %d: 2 recv %d, proc = %d, unum = %d, size = %d\n",
             FRefine_count, myproc, m, proc, unum, recv_size);
#endif
   }
  
   /* Post u-vector sends */
   for (m = 0; m < nsends; m++)
   {
      unum = send_unums[m]; /* Number of u-vectors being sent */
      ii   = send_iis[m];
      send_size = unum*(1 + max_usize);
      send_buffers[m] = _braid_CTAlloc(braid_Real, send_size);
      send_size = 0; /* Recompute send_size and realloc buffer */
      bptr = send_buffers[m];
      while (unum > 0)
      {
         if (send_ua[ii] != NULL)
         {
            /* Pack u into buffer, adjust size, and put size into buffer */
            buffer = &bptr[1];
            _braid_BaseBufSize(core, app,  &size, bstatus);
            _braid_StatusElt( bstatus, size_buffer ) = size;
            _braid_BaseBufPack(core, app,  send_ua[ii], buffer, bstatus);
            size = _braid_StatusElt(bstatus, size_buffer);
            _braid_BaseFree(core, app,  send_ua[ii]);
            _braid_NBytesToNReals(size, size);
            bptr[0] = (braid_Int) size; /* insert size at the beginning */
            bptr += (1+size);
            send_size += (1+size);
            unum--;
         }
         ii++;
      }
      send_buffers[m] = _braid_TReAlloc(send_buffers[m], braid_Real, send_size);
      MPI_Isend(send_buffers[m], send_size, braid_MPI_REAL, send_procs[m], 5, comm,
                &requests[m + nrecvs]);

#if DEBUG
      unum = send_unums[m];
      proc = send_procs[m];
      printf("%d %d: 2 send %d, proc = %d, unum = %d, size = %d\n",
             FRefine_count, myproc, m, proc, unum, send_size);
#endif
   }

#if DEBUG
   printf("%d %d: 3\n", FRefine_count, myproc);
#endif

   /* Finish communication */
   MPI_Waitall((nsends+nrecvs), requests, statuses);

#if DEBUG
   printf("%d %d: 4\n", FRefine_count, myproc);
#endif

   /* Unpack u-vectors */
   for (m = 0; m < nrecvs; m++)
   {
      unum = recv_unums[m];
      f_ii = recv_f_iis[m];
      bptr = recv_buffers[m];
      while (unum > 0)
      {
         if (f_ca[f_ii] > -1)
         {
            /* Unpack buffer into u-vector */
            buffer = &bptr[1];
            _braid_BaseBufUnpack(core, app, buffer, &recv_ua[f_ii], bstatus);
            size = (braid_Int) bptr[0];
            bptr += (1+size);
            unum--;
         }
         f_ii++;
      }
   }

   /* Free refinement dt values, if set */
   for(ii = 0; ii < iupper-ilower+2; ii++) 
   {
      if (rdtvalues[ii] != NULL)
      {
         _braid_TFree(rdtvalues[ii]);
      }
      rdtvalues[ii] = NULL;
   }

   /* Free up some memory */
   _braid_TFree(send_ua);
   _braid_TFree(send_procs);
   _braid_TFree(send_unums);
   _braid_TFree(send_iis);
   for (m = 0; m < nsends; m++)
   {
      _braid_TFree(send_buffers[m]);
   }
   _braid_TFree(send_buffers);
   _braid_TFree(recv_procs);
   _braid_TFree(recv_unums);
   _braid_TFree(recv_f_iis);
   for (m = 0; m < nrecvs; m++)
   {
      _braid_TFree(recv_buffers[m]);
   }
   _braid_TFree(recv_buffers);
   _braid_TFree(requests);
   _braid_TFree(statuses);
   _braid_TFree(r_ca);
   _braid_TFree(r_ta_alloc);
   _braid_TFree(r_fa);
   _braid_TFree(f_ca);
   {
      braid_Int  level, nlevels = _braid_CoreElt(core, nlevels);
      _braid_TFree(_braid_CoreElt(core, rfactors));
      _braid_TFree(_braid_CoreElt(core, rdtvalues));
      _braid_TFree(_braid_CoreElt(core, tnorm_a));

      for (level = 0; level < nlevels; level++)
      {
         _braid_GridDestroy(core, grids[level]);
      }
   }

   /*-----------------------------------------------------------------------*/
   /* 5. Build the new fine grid hierarchy, then use recv_ua to populate the
    * initial values on grid level 0.  This is done by integrating values to the
    * next C-point the right.  Because we require that rfactor <= cfactor, each
    * C-point either has a corresponding value or has a value in the F-interval
    * immediately to the left that can be integrated.  Communication from the
    * left processor may still be needed. */

#if DEBUG
   printf("%d %d: 5\n", FRefine_count, myproc);
#endif

   /* Initialize new hierarchy */
   _braid_CoreElt(core, gupper)  = f_gupper;
   _braid_CoreElt(core, nrefine) += 1;
   /*braid_SetCFactor(core,  0, cfactor);*/ /* RDF HACKED TEST */
   _braid_InitHierarchy(core, f_grid, 1);
   nrefine = _braid_CoreElt(core, nrefine);
    _braid_SyncStatusInit(iter, 0, nrefine, f_gupper, 0,
                         braid_ASCaller_FRefine_AfterInitHier, sstatus);
   _braid_Sync(core, sstatus);

   /* Initialize communication */
   recv_msg = 0;
   send_msg = 0;
   if (f_first > _braid_NextCPoint(f_ilower, cfactor))
   {
      recv_msg = 1;
   }
   if (f_next > _braid_NextCPoint(f_iupper+1, cfactor))
   {
      send_msg = 1;
   }
   _braid_UCommInitBasic(core, 0, recv_msg, send_msg, 0);

#if DEBUG
   printf("%d %d: 6 recv_msg = %d, send_msg = %d\n",
          FRefine_count, myproc, recv_msg, send_msg);
#endif

   /* Start from the right-most point */
   f_i = f_iupper;
   next = f_next;
   while (f_i >= f_ilower)
   {
      /* Find the next value to the left */
      u = NULL;
      for ( ; f_i >= f_ilower; f_i--)
      {
         f_ii = f_i - f_ilower;
         if (recv_ua[f_ii] != NULL)
         {
            u = recv_ua[f_ii];
            break;
         }
      }
      if ((f_i < f_ilower) && (recv_msg))
      {
         f_i = f_ilower-1; /* receive value from left processor */
         _braid_UGetVector(core, 0, f_i, &u);
      }

      /* Integrate the value if needed and set */
      if (u != NULL)
      {
         f_j = f_i;
         f_ci = _braid_PriorCPoint(next-1, cfactor);
         if (f_i < f_ci)
         {
            /* integrate */
            f_hi = _braid_min(f_ci, f_iupper);
            for ( ; f_j < f_hi; f_j++)
            {
               _braid_USetVector(core, 0, f_j, u, 0);
               _braid_Step(core, 0, f_j+1, NULL, u);
               /* Free rdtvalue if it has just been set */
               int iii = f_j+1 - f_ilower;
               if (_braid_CoreElt(core, rdtvalues)[iii] != NULL)
               {
                 _braid_TFree(_braid_CoreElt(core, rdtvalues)[iii]);
                 _braid_CoreElt(core, rdtvalues)[iii] = NULL;
               }
            }
         }
         _braid_USetVector(core, 0, f_j, u, 1);
         next = f_i;
         f_i--;
      }
   }

   /* Free up some memory */
   _braid_TFree(recv_ua);

#if DEBUG
   printf("%d %d: 7\n", FRefine_count, myproc);
   fflush(stdout);
#endif

   _braid_UCommWait(core, 0);

#if DEBUG
   printf("%d %d: 8\n", FRefine_count, myproc);
   fflush(stdout);
   FRefine_count++;
#endif

   *refined_ptr = 1;

   return _braid_error_flag;
}

/*----------------------------------------------------------------------------
 * Access to XBraid on grid level
 *----------------------------------------------------------------------------*/

braid_Int
_braid_FAccess(braid_Core     core,
               braid_Int      level,
               braid_Int      done)
{
   braid_App              app          = _braid_CoreElt(core, app);
   _braid_Grid          **grids        = _braid_CoreElt(core, grids);
   braid_AccessStatus     astatus      = (braid_AccessStatus)core;
   braid_ObjectiveStatus  ostatus      = (braid_ObjectiveStatus)core;
   braid_Int              iter         = _braid_CoreElt(core, niter);
   braid_Int              nrefine      = _braid_CoreElt(core, nrefine);
   braid_Int              gupper       = _braid_CoreElt(core, gupper);
   braid_Int              access_level = _braid_CoreElt(core, access_level);
   braid_Int              ncpoints     = _braid_GridElt(grids[level], ncpoints);
   braid_Real             *ta          = _braid_GridElt(grids[level], ta);
   braid_Int              ilower       = _braid_GridElt(grids[level], ilower);

   braid_Real        rnorm;
   braid_BaseVector  u;
   braid_Int         interval, flo, fhi, fi, ci;

   _braid_UCommInitF(core, level);
   
   _braid_GetRNorm(core, -1, &rnorm);

   /* Start from the right-most interval */
   for (interval = ncpoints; interval > -1; interval--)
   {
      _braid_GetInterval(core, level, interval, &flo, &fhi, &ci);

      /* Give access at F-points */
      if (flo <= fhi)
      {
         _braid_UGetVector(core, level, flo-1, &u);
      }
      for (fi = flo; fi <= fhi; fi++)
      {
         _braid_Step(core, level, fi, NULL, u);
         _braid_USetVector(core, level, fi, u, 0);

         if (access_level >= 1)
         {
            _braid_AccessStatusInit( ta[fi-ilower], fi, rnorm, iter, level, nrefine, gupper,
                                     done, 0, braid_ASCaller_FAccess, astatus);
            _braid_AccessVector(core, astatus, u);
         }

         /* If time-serial run: Evaluate the user's local objective function at F-points on finest grid */
         if ( _braid_CoreElt(core, adjoint) && 
              _braid_CoreElt(core, max_levels <=1) ) 
         {
            _braid_ObjectiveStatusInit(ta[fi-ilower], fi, iter, level, nrefine, gupper, ostatus);
            _braid_AddToObjective(core, u, ostatus);
         }
      }
      if (flo <= fhi)
      {
         _braid_BaseFree(core, app,  u);
      }

      /* Give access at C-points */
      if ( ci > -1 )
      {
         _braid_UGetVectorRef(core, level, ci, &u);

         if ( access_level >= 1 )
         {
            _braid_AccessStatusInit( ta[ci-ilower], ci, rnorm, iter, level, nrefine, gupper,
                                     done, 0, braid_ASCaller_FAccess, astatus);
            _braid_AccessVector(core, astatus, u);
         }

         /* If time-serial: Evaluate the user's local objective function at CPoints on finest grid */
         if ( _braid_CoreElt(core, adjoint) && 
                 _braid_CoreElt(core, max_levels <=1) ) 
         {
            _braid_ObjectiveStatusInit(ta[ci-ilower], ci, iter, level, nrefine, gupper, ostatus);
            _braid_AddToObjective(core, u, ostatus);
         }
       }
   }
   _braid_UCommWait(core, level);

   return _braid_error_flag;
}

/*----------------------------------------------------------------------------
 * Initialize grid hierarchy
 *----------------------------------------------------------------------------*/

braid_Int
_braid_InitHierarchy(braid_Core    core,
                     _braid_Grid  *fine_grid,
                     braid_Int     refined)
{
   MPI_Comm       comm       = _braid_CoreElt(core, comm);
   braid_Int      max_levels = _braid_CoreElt(core, max_levels);
   braid_Int      min_coarse = _braid_CoreElt(core, min_coarse);
   braid_Int     *nrels      = _braid_CoreElt(core, nrels);
   braid_Int      nrdefault  = _braid_CoreElt(core, nrdefault);
   braid_Int      gupper     = _braid_CoreElt(core, gupper);
   braid_Int     *rfactors   = _braid_CoreElt(core, rfactors);
   braid_Real   **rdtvalues  = _braid_CoreElt(core, rdtvalues);
   braid_Int      nlevels    = _braid_CoreElt(core, nlevels);
   _braid_Grid  **grids      = _braid_CoreElt(core, grids);

   /**
    * These are some common index names used to refer to intervals and
    * time points.  Here's what they mean.
    *
    * cfactor            - coarsening factor, fixed on each level
    * ilower, iupper     - lowest and highest time indices on a level for one processor, 
    *                      could be C or F points
    * clower, cupper     - lowest and highest C-point indices on a level for one processor
    *                      analagous to ilower, iupper being projected onto C-points
    * clo, chi           - the coarse level indices for clower and cupper
    * f_iupper, f_ilower - lowest and highest F-point indices on a level
    * c_iupper, c_ilower - lowest and highest time indices on the coarse level 
    *                      (analagous to ilower and iupper, but on the next level down)
    * flo, fhi, ci       - describes an interval [ci, flo, flo+1, ..., fhi] 
    * gclower, gcupper   - global lowest and highest C-point indices on a level
    **/

   braid_Int         level;
   braid_Int         ilower, iupper;
   braid_Int         clower, cupper, cfactor, ncpoints, nupoints;
   braid_Real       *ta;
   braid_BaseVector *ua;
   braid_BaseVector *va;
   braid_BaseVector *fa;

   _braid_Grid      *grid;
   braid_Real       *f_ta;
   braid_Int         i, f_i, f_ilower, clo, chi, gclower, gcupper;
                    
   MPI_Request       request1, request2;
   MPI_Status        status;
   braid_Int         left_proc, right_proc;

   grids[0] = fine_grid;

   /* Do sequential time marching if min_coarse is already reached */
   if ( gupper <= min_coarse )
   {
      max_levels = 1;
   }

   /* Allocate space for rfactors (and initialize to zero) */
   ilower = _braid_GridElt(grids[0], ilower);
   iupper = _braid_GridElt(grids[0], iupper);
   rfactors = _braid_CTAlloc(braid_Int, iupper-ilower+2); /* Ensures non-NULL */
   for(i = 0; i < iupper-ilower+2; i++)
   {
      /* We need to ensure an rfactor of 1 for global index 0, and for
       * the case of a user-defined residual function and F-relaxation,
       * a default rfactor value at F-points */
      rfactors[i] = 1; 
   }
   _braid_CoreElt(core, rfactors) = rfactors;

   /* Allocate array of refiment dt values, initialized with NULL */
   rdtvalues = _braid_CTAlloc(braid_Real*, iupper-ilower+2); /* TODO: +2 needed? */
   _braid_CoreElt(core, rdtvalues) = rdtvalues;

   /* Set up nrels array */
   for (level = 0; level < max_levels; level++)
   {
      if (nrels[level] < 0)
      {
         nrels[level] = nrdefault;
      }
   }

   /* Coarsen global grid to determine nlevels */
   gclower = 0;
   gcupper = gupper;
   for (level = 0; level < max_levels; level++)
   {
      grid = grids[level];
      ilower = _braid_GridElt(grid, ilower);
      iupper = _braid_GridElt(grid, iupper);
      if (level > 0)
      {
         /* Copy ta info from level-1 grid */
         ta       = _braid_GridElt(grid, ta);
         f_ilower = _braid_GridElt(grids[level-1], ilower);
         f_ta     = _braid_GridElt(grids[level-1], ta);
         cfactor  = _braid_GridElt(grids[level-1], cfactor);
         for (i = ilower; i <= iupper; i++)
         {
            _braid_MapCoarseToFine(i, cfactor, f_i);
            ta[i-ilower] = f_ta[f_i-f_ilower];
         }
      }

      _braid_GetCFactor(core, level, &cfactor);
      
      _braid_GridElt(grid, gupper) = gcupper;

      _braid_ProjectInterval(gclower, gcupper, 0, cfactor, &gclower, &gcupper);
      _braid_MapFineToCoarse(gclower, cfactor, gclower);
      _braid_MapFineToCoarse(gcupper, cfactor, gcupper);

      /* Coarsen */
      _braid_ProjectInterval(ilower, iupper, 0, cfactor, &clower, &cupper);
      _braid_MapFineToCoarse(clower, cfactor, clo);
      _braid_MapFineToCoarse(cupper, cfactor, chi);
      ncpoints = chi-clo+1;
      if (ncpoints < 0)
      {
         ncpoints = 0;
      }
      _braid_GridElt(grid, clower)   = clower;
      _braid_GridElt(grid, cupper)   = cupper;
      _braid_GridElt(grid, cfactor)  = cfactor;
      _braid_GridElt(grid, ncpoints) = ncpoints;
      if ( (gclower < gcupper) && (max_levels > level+1) &&
           ((gcupper - gclower) >= min_coarse) )
      {
         /* Initialize the coarse grid */
         _braid_GridInit(core, level+1, clo, chi, &grids[level+1]);
      }
      else
      {
         /* This is the coarsest level */
         if ( (level > 0) || (!refined) )
         {
            /* If this is a true coarse level (it has a fine grid above it in
             * the current hierarchy) or it is a fine level that was not built
             * by refining a coarser grid, then do serial time integration by
             * setting only one C-point and the rest F-points */
            if (ilower == 0)
            {
               ncpoints = 1;
            }
            else
            {
               ncpoints = 0;
            }
            /* clower > cupper indicates empty interval */
            _braid_GridElt(grid, clower)   = ilower;
            _braid_GridElt(grid, cupper)   = 0;
            _braid_GridElt(grid, cfactor)  = gupper+1;
            _braid_GridElt(grid, ncpoints) = ncpoints;
         }

         /* Stop coarsening */
         break;
      }
      
      if(level == 0)
      {   
         /* Allocate space for storage of residual norm at each C-point */
         _braid_CoreElt(core, tnorm_a)  = _braid_CTAlloc(braid_Real, ncpoints);
      }
   }
   nlevels = level+1;
   _braid_CoreElt(core, nlevels) = nlevels;

   /* Allocate ua, va, and fa here */
   for (level = 0; level < nlevels; level++)
   {
      grid = grids[level];
      ilower = _braid_GridElt(grid, ilower);
      iupper = _braid_GridElt(grid, iupper);
      if (level > 0)
      {
         va = _braid_CTAlloc(braid_BaseVector, iupper-ilower+2);
         fa = _braid_CTAlloc(braid_BaseVector, iupper-ilower+2);
         _braid_GridElt(grid, va_alloc) = va;
         _braid_GridElt(grid, fa_alloc) = fa;
         _braid_GridElt(grid, va)       = va+1;  /* shift */
         _braid_GridElt(grid, fa)       = fa+1;  /* shift */
      }

      // If on level that only stores C-points and not using the shell vector feature
      if ( ((_braid_CoreElt(core, storage) < 0) ||
            (level < _braid_CoreElt(core, storage))) &&
           (_braid_CoreElt(core, useshell)!=1) )
      {
         nupoints = _braid_GridElt(grid, ncpoints);   /* only C-points */
      }
      else
      {
         nupoints = iupper-ilower+1;                  /* all points */
      }

      ua = _braid_CTAlloc(braid_BaseVector, nupoints+1);
      _braid_GridElt(grid, nupoints)  = nupoints;
      _braid_GridElt(grid, ua_alloc)  = ua;
      _braid_GridElt(grid, ua)        = ua+1;  /* shift */
   }

   /* Communicate ta[-1] and ta[iupper-ilower+1] information */
   for (level = 0; level < nlevels; level++)
   {
      grid = grids[level];
      ilower = _braid_GridElt(grid, ilower);
      iupper = _braid_GridElt(grid, iupper);
      ta     = _braid_GridElt(grid, ta);

      if (ilower <= iupper)
      {
         _braid_GetProc(core, level, ilower-1, &left_proc);
         _braid_GetProc(core, level, iupper+1, &right_proc);
         
         /* Post receive to set ta[-1] on each processor*/
         if (left_proc > -1)
         {
            MPI_Irecv(&ta[-1], sizeof(braid_Real), MPI_BYTE,
                      left_proc, 1, comm, &request1);
         }
         else
         {
            /* Place a repeat value to indicate the start of the time-line for this level */
            ta[-1] = ta[0]; 
         }
         /* Post receive to set ta[iupper-ilower+1] on each processor */
         if ( _braid_CoreElt(core, scoarsen) != NULL )
         {
            if (right_proc > -1)
            {
               MPI_Irecv(&ta[iupper-ilower+1], sizeof(braid_Real), MPI_BYTE,
                         right_proc, 1, comm, &request2);
            }
            else
            {
               /* Place a repeat value to indicate the end the time-line for this level */
               ta[iupper-ilower+1] = ta[iupper-ilower];
            }
         }

         /* Post send that sets ta[-1] on each processor */
         if (right_proc > -1)
         {
            MPI_Send(&ta[iupper-ilower], sizeof(braid_Real), MPI_BYTE,
                     right_proc, 1, comm);
         }
         /* Post send that sets ta[iupper-ilower+1] on each processor */
         if ( (left_proc > -1) && ( _braid_CoreElt(core, scoarsen) != NULL ) )
         {
            MPI_Send(&ta[0], sizeof(braid_Real), MPI_BYTE, left_proc, 1, comm);
         }

         /* Finish receive */
         if (left_proc > -1)
         {
            MPI_Wait(&request1, &status);
         }
         if ( (right_proc > -1) && ( _braid_CoreElt(core, scoarsen) != NULL ) )
         {
            MPI_Wait(&request2, &status);
         }
      }
   }

   return _braid_error_flag;
}

/*----------------------------------------------------------------------------
 * Print the residual norm at ever C-point for debugging purposes 
 *----------------------------------------------------------------------------*/

braid_Int
_braid_PrintSpatialNorms(braid_Core    core,
                         braid_Real   *rnorms,     /* This processor's local residual norms at C-points */
                         braid_Int     n)          /* Length of the rnorms array */
{
   MPI_Comm       comm       = _braid_CoreElt(core, comm);
   MPI_Comm       comm_world = _braid_CoreElt(core, comm_world);
   _braid_Grid  **grids      = _braid_CoreElt(core, grids);
   braid_Int      cfactor    = _braid_GridElt(grids[0], cfactor);
   braid_Int      gupper     = _braid_CoreElt(core, gupper);

   braid_Int      g_ncpoints = ceil( ((braid_Real) gupper) / ((braid_Real) cfactor )) + 1;
   
   braid_Int     *recvcounts = NULL;
   braid_Real    *recvbuf;
   braid_Int     *displs;
   braid_Int      i, p, myid_t, myid_world, my_root_global_rank;

   MPI_Comm_size(comm, &p);
   MPI_Comm_rank(comm_world, &myid_world);
   MPI_Comm_rank(comm, &myid_t);

   /* We need to know all the processor's belonging to the temporal
    * communicator of global rank 0.  It is only these processors that are
    * involved with printing output. */
   my_root_global_rank = myid_world;
   MPI_Bcast(&my_root_global_rank, 1, braid_MPI_INT, 0, comm);

   if(my_root_global_rank == 0)
   {
      if(myid_t == 0)
      {
         recvbuf = _braid_CTAlloc(braid_Real, g_ncpoints);
         recvcounts = _braid_CTAlloc(braid_Int, p);
         displs = _braid_CTAlloc(braid_Int, p);
      }

      /* Rank 0 gather's every processor's number of C-points, which forms the
       * displacements (displs) for the Gatherv call below */ 
      MPI_Gather(&n, 1, braid_MPI_INT, recvcounts, 1, braid_MPI_INT, 0, comm);

      if(myid_t == 0)
      {
         displs[0] = 0;
         for(i = 1; i < p; i++)
         {
            displs[i] = displs[i-1] + recvcounts[i-1];
         }
      }

      /* Gather over comm */
      MPI_Gatherv(rnorms, n, braid_MPI_REAL, recvbuf, recvcounts, displs,
                  braid_MPI_REAL, 0, comm);

      if(myid_t == 0)
      {
         for(i = 0; i < g_ncpoints; i++){
            _braid_printf("  Braid:  time step: %6d, rnorm: %1.2e\n", i*cfactor, recvbuf[i]);
         }
      }

      if(myid_t == 0)
      {
         _braid_TFree(recvbuf);
         _braid_TFree(recvcounts);
         _braid_TFree(displs);
      }
   }

   return _braid_error_flag;
}

/*----------------------------------------------------------------------------
 * Copy the initialized C-points on the fine grid, to all coarse levels.
 * Allows first down cycle to be skipped, in FMG fashion.
 *----------------------------------------------------------------------------*/

braid_Int
_braid_CopyFineToCoarse(braid_Core  core)
{
   braid_App      app     = _braid_CoreElt(core, app);
   _braid_Grid  **grids   = _braid_CoreElt(core, grids);
   braid_Int      nlevels = _braid_CoreElt(core, nlevels);
   
   braid_Int      f_index, index, iu, is_stored, level, f_cfactor;
   braid_Int      ilower, iupper;
   braid_BaseVector   u, *va;

   for(level = 1; level < nlevels; level++)
   {

      f_cfactor = _braid_GridElt(grids[level-1], cfactor);
      iupper    = _braid_GridElt(grids[level], iupper);
      ilower    = _braid_GridElt(grids[level], ilower);
      va        = _braid_GridElt(grids[level], va);

      /* Loop over all points belonging to this processor, and if a C-point,
       * then carry out spatial coarsening and copy to ua and va */
      for (index=ilower; index<=iupper; index++)
      {
         _braid_MapCoarseToFine(index, f_cfactor, f_index);
         _braid_UGetVector(core, level-1, f_index, &u);
         _braid_Coarsen(core, level, f_index, index, u, &va[index-ilower]);
         
         _braid_BaseFree(core, app,  u);
         _braid_BaseClone(core, app,  va[index-ilower], &u);
         _braid_USetVectorRef(core, level, index, u);
         _braid_UGetIndex(core, level, index, &iu, &is_stored);
         if (is_stored == -2) /* Case where F-points are not stored, and we are not using shell vectors */
         {
            _braid_BaseFree(core, app,  u);
         }
         else if (is_stored == -1) /* This is a shell vector */
         {
            // We free the data in u, keeping the shell
            _braid_BaseSFree(core,  app, u);
         }
 
      }
   }

   return _braid_error_flag;
}

/*----------------------------------------------------------------------------
 * Set the residual norm for iteration iter.  If iter < 0, set the rnorm for the
 * last iteration minus |iter|-1.  Also set the initial residual norm.
 *----------------------------------------------------------------------------*/

braid_Int
_braid_SetRNorm(braid_Core  core,
                braid_Int   iter,
                braid_Real  rnorm)
{
   braid_Real  *rnorms   = _braid_CoreElt(core, rnorms);
   braid_Int    max_iter = _braid_CoreElt(core, max_iter);
   braid_Int    skip     = _braid_CoreElt(core, skip);
   braid_Int    k;

   k = iter;
   if (iter < 0)
   {
      k = _braid_CoreElt(core, niter) + 1 + iter;
   }

   if ((k > -1) && (k <= max_iter)) 
   {
      rnorms[k] = rnorm;

      /* Set initial residual norm if not already set */
      if ((k == 0) || ((k==1) && (skip == 1)))
      {
         if ( _braid_CoreElt(core, rnorm0) == braid_INVALID_RNORM )
         {
            _braid_CoreElt(core, rnorm0) = rnorm;
         }
      }
   }

   return _braid_error_flag;
}

/*----------------------------------------------------------------------------
 * Get the residual norm for iteration iter.  If iter < 0, get the rnorm for the
 * last iteration minus |iter|-1.
 *----------------------------------------------------------------------------*/

braid_Int
_braid_GetRNorm(braid_Core  core,
                braid_Int   iter,
                braid_Real *rnorm_ptr)
{
   braid_Real  *rnorms   = _braid_CoreElt(core, rnorms);
   braid_Int    max_iter = _braid_CoreElt(core, max_iter);
   braid_Int    k;

   /* Initialize to invalid value */
   *rnorm_ptr = braid_INVALID_RNORM;

   k = iter;
   if (iter < 0)
   {
      k = _braid_CoreElt(core, niter) + 1 + iter;
   }

   if ((k > -1) && (k <= max_iter)) 
   {
      *rnorm_ptr = rnorms[k];
   }

   return _braid_error_flag;
}

/*----------------------------------------------------------------------------
 * Same as SetRNorm, but sets full residual norm
 *----------------------------------------------------------------------------*/

braid_Int
_braid_SetFullRNorm(braid_Core  core,
                    braid_Int   iter,
                    braid_Real  rnorm)
{
   braid_Real  *rnorms   = _braid_CoreElt(core, full_rnorms);
   braid_Int    max_iter = _braid_CoreElt(core, max_iter);
   braid_Int    skip     = _braid_CoreElt(core, skip);
   braid_Int    k;

   if (rnorms == NULL)
   {
      return _braid_error_flag;
   }

   k = iter;
   if (iter < 0)
   {
      k = _braid_CoreElt(core, niter) + 1 + iter;
   }

   if ((k > -1) && (k <= max_iter)) 
   {
      rnorms[k] = rnorm;

      /* Set initial residual norm if not already set */
      if ((k == 0) || ((k==1) && (skip == 1)))
      {
         if ( _braid_CoreElt(core, full_rnorm0) == braid_INVALID_RNORM )
         {
            _braid_CoreElt(core, full_rnorm0) = rnorm;
         }
      }
   }

   return _braid_error_flag;
}

/*----------------------------------------------------------------------------
 * Same as GetRNorm, but gets full residual norm
 *----------------------------------------------------------------------------*/

braid_Int
_braid_GetFullRNorm(braid_Core  core,
                    braid_Int   iter,
                    braid_Real *rnorm_ptr)
{
   braid_Real  *rnorms   = _braid_CoreElt(core, full_rnorms);
   braid_Int    max_iter = _braid_CoreElt(core, max_iter);
   braid_Int    k;

   /* Initialize to invalid value */
   *rnorm_ptr = braid_INVALID_RNORM;

   if (rnorms == NULL)
   {
      return _braid_error_flag;
   }

   k = iter;
   if (iter < 0)
   {
      k = _braid_CoreElt(core, niter) + 1 + iter;
   }

   if ((k > -1) && (k <= max_iter)) 
   {
      *rnorm_ptr = rnorms[k];
   }

   return _braid_error_flag;
}

/*----------------------------------------------------------------------------
 * Process the error with code ierr raised at the given line and source file
 *----------------------------------------------------------------------------*/

void
_braid_ErrorHandler(const char *filename,
                    braid_Int   line,
                    braid_Int   ierr,
                    const char *msg)
{
   _braid_error_flag |= ierr;

#ifdef braid_PRINT_ERRORS
   if (msg)
   {
      _braid_printf("braid error in file \"%s\", line %d, error code = %d - %s\n",
                    filename, line, ierr, msg);
   }
   else
   {
      _braid_printf("braid error in file \"%s\", line %d, error code = %d\n",
                    filename, line, ierr);
   }
#endif
}
<|MERGE_RESOLUTION|>--- conflicted
+++ resolved
@@ -534,18 +534,13 @@
    {
       err_char = "Storage >= 1";
       err = 1;
-<<<<<<< HEAD
    } 
-   // r_space?
-=======
-   }
    if ( sync != NULL )
    {
       err_char = "Sync";
       err = 1;
    }
     // r_space?
->>>>>>> b8a60afd
    if ( err )
    {
       _braid_printf(" \n\n WARNING! %s is not yet supported for adjoint sensitivities (or at least not tested).\n", err_char); 
@@ -1431,6 +1426,7 @@
    braid_App          app      = _braid_CoreElt(core, app);
    braid_Real         tol      = _braid_CoreElt(core, tol);
    braid_Int          iter     = _braid_CoreElt(core, niter);
+   braid_Int         *rfactors = _braid_CoreElt(core, rfactors);
    _braid_Grid      **grids    = _braid_CoreElt(core, grids);
    braid_StepStatus   status   = (braid_StepStatus)core;
    braid_Int          nrefine  = _braid_CoreElt(core, nrefine);
@@ -1453,6 +1449,9 @@
    if (level == 0)
    {
       _braid_BaseStep(core, app,  ustop, NULL, u, level, status);
+      rfactors[ii] = _braid_StatusElt(status, rfactor);
+      if ( !_braid_CoreElt(core, r_space) && _braid_StatusElt(status, r_space) )
+            _braid_CoreElt(core, r_space) = 1;
    }     
    else
    {
@@ -1487,6 +1486,7 @@
    braid_App        app      = _braid_CoreElt(core, app);
    braid_Real       tol      = _braid_CoreElt(core, tol);
    braid_Int        iter     = _braid_CoreElt(core, niter);
+   braid_Int       *rfactors = _braid_CoreElt(core, rfactors);
    _braid_Grid    **grids    = _braid_CoreElt(core, grids);
    braid_StepStatus status   = (braid_StepStatus)core;
    braid_Int        nrefine  = _braid_CoreElt(core, nrefine);
@@ -1505,6 +1505,14 @@
       _braid_GetUInit(core, level, index, r, &rstop);
       _braid_BaseStep(core, app,  rstop, NULL, r, level, status);
       _braid_BaseSum(core, app,  1.0, ustop, -1.0, r);
+      if (level == 0)
+      {
+         /*TODO Remove this line after modifing the _braid_StatusSetRFactor to set the rfactor in the array directly */
+         rfactors[ii] = _braid_StatusElt(status, rfactor);
+         /* TODO : Remove these two lines, which are now useless since core==status */
+         if ( !_braid_CoreElt(core, r_space) && _braid_StatusElt(status, r_space) )
+               _braid_CoreElt(core, r_space) = 1;
+      }
    }
    else
    {
@@ -2665,7 +2673,9 @@
    braid_Real       *rdtvalue;
 
 #if DEBUG
+   braid_Int  myproc;
    /*cfactor = 6;*/ /* RDF HACKED TEST */
+   MPI_Comm_rank(comm, &myproc);
 #endif
 
    MPI_Comm_size(comm, &nprocs);
@@ -2761,24 +2771,14 @@
    {
       ii = i-ilower;
       rfactor = rfactors[ii+1];
-      rdtvalue = rdtvalues[ii+1];
 
       for (j = 1; j <= rfactor; j++)
       {
          if (j < rfactor)
          {
             r_ca[r_ii] = -1;
-            if (rdtvalue != NULL) 
-            {
-              /* Non-uniform refinement. Add points based on dt values. */
-              r_ta[r_ii] = r_ta[r_ii-1] + rdtvalue[j-1];
-            } 
-            else 
-            {
-              /* Refine uniformly based on rfactor. */
-              r_ta[r_ii] = ta[ii] + (((braid_Real)j)/rfactor)*(ta[ii+1]-ta[ii]);
-              /* This works because we have ta[-1] */
-            }
+            /* This works because we have ta[-1] */
+            r_ta[r_ii] = ta[ii] + (((braid_Real)j)/rfactor)*(ta[ii+1]-ta[ii]);
          }
          else
          {
@@ -3088,18 +3088,18 @@
          {
             if (proc != myproc)
             {
-               nsends++;
-               send_procs[nsends] = proc;
-               send_unums[nsends] = 0;
+            nsends++;
+            send_procs[nsends] = proc;
+            send_unums[nsends] = 0;
                send_iis[nsends]   = ii;
-               prevproc = proc;
-            }
+            prevproc = proc;
+         }
          }
          if (proc != myproc)
          {
-            send_unums[nsends]++;
-         }
-      }
+         send_unums[nsends]++;
+      }
+   }
    }
    nsends++;
 
@@ -3115,18 +3115,18 @@
          if (proc != prevproc)
          {
             if (proc != myproc)
-            {
-               nrecvs++;
-               recv_procs[nrecvs] = proc;
-               recv_unums[nrecvs] = 0;
+         {
+            nrecvs++;
+            recv_procs[nrecvs] = proc;
+            recv_unums[nrecvs] = 0;
                recv_f_iis[nrecvs] = f_ii;
-               prevproc = proc;
-            }
+            prevproc = proc;
+         }
          }
          if (proc != myproc)
          {
-            recv_unums[nrecvs]++;
-         }
+         recv_unums[nrecvs]++;
+      }
          else
          {
             /* send_ua vector is already on myproc, so put it directly into recv_ua */
@@ -3161,6 +3161,7 @@
    }
   
    /* Post u-vector sends */
+   ii = 0;
    for (m = 0; m < nsends; m++)
    {
       unum = send_unums[m]; /* Number of u-vectors being sent */
@@ -3212,6 +3213,7 @@
 #endif
 
    /* Unpack u-vectors */
+   f_ii = 0;
    for (m = 0; m < nrecvs; m++)
    {
       unum = recv_unums[m];
@@ -3495,7 +3497,6 @@
    braid_Int      nrdefault  = _braid_CoreElt(core, nrdefault);
    braid_Int      gupper     = _braid_CoreElt(core, gupper);
    braid_Int     *rfactors   = _braid_CoreElt(core, rfactors);
-   braid_Real   **rdtvalues  = _braid_CoreElt(core, rdtvalues);
    braid_Int      nlevels    = _braid_CoreElt(core, nlevels);
    _braid_Grid  **grids      = _braid_CoreElt(core, grids);
 
@@ -3552,10 +3553,6 @@
       rfactors[i] = 1; 
    }
    _braid_CoreElt(core, rfactors) = rfactors;
-
-   /* Allocate array of refiment dt values, initialized with NULL */
-   rdtvalues = _braid_CTAlloc(braid_Real*, iupper-ilower+2); /* TODO: +2 needed? */
-   _braid_CoreElt(core, rdtvalues) = rdtvalues;
 
    /* Set up nrels array */
    for (level = 0; level < max_levels; level++)
