/*BHEADER**********************************************************************
 * Copyright (c) 2013, Lawrence Livermore National Security, LLC. 
 * Produced at the Lawrence Livermore National Laboratory. Written by 
 * Jacob Schroder, Rob Falgout, Tzanio Kolev, Ulrike Yang, Veselin 
 * Dobrev, et al. LLNL-CODE-660355. All rights reserved.
 * 
 * This file is part of XBraid. Email xbraid-support@llnl.gov for support.
 * 
 * This program is free software; you can redistribute it and/or modify it under
 * the terms of the GNU General Public License (as published by the Free Software
 * Foundation) version 2.1 dated February 1999.
 * 
 * This program is distributed in the hope that it will be useful, but WITHOUT ANY
 * WARRANTY; without even the IMPLIED WARRANTY OF MERCHANTABILITY or FITNESS FOR A
 * PARTICULAR PURPOSE. See the terms and conditions of the GNU General Public
 * License for more details.
 * 
 * You should have received a copy of the GNU Lesser General Public License along
 * with this program; if not, write to the Free Software Foundation, Inc., 59
 * Temple Place, Suite 330, Boston, MA 02111-1307 USA
 *
 ***********************************************************************EHEADER*/

/** \file _braid.c
 * \brief Source code for developer routines.  See braid.h for more information.
 *
 */

#include "_braid.h"
#include "braid_defs.h"
#include "_util.h"

#define DEBUG 0

#if DEBUG
braid_Int  FRefine_count = 0;
#endif

braid_Int _braid_error_flag = 0;
FILE    *_braid_printfile  = NULL;

/*----------------------------------------------------------------------------
 * Macros used below
 *----------------------------------------------------------------------------*/

/* Compute number of reals given some number of bytes (use ceiling) */
#define _braid_NBytesToNReals(nbytes, nreals) \
nreals = nbytes / sizeof(braid_Real) + ((nbytes % sizeof(braid_Real)) != 0)

/*----------------------------------------------------------------------------
 * Returns the index interval for 'proc' in a blocked data distribution
 *----------------------------------------------------------------------------*/

braid_Int
_braid_GetBlockDistInterval(braid_Int   npoints,
                            braid_Int   nprocs,
                            braid_Int   proc,
                            braid_Int  *ilower_ptr,
                            braid_Int  *iupper_ptr)
{
   braid_Int  ilower, iupper, quo, rem, p;

   quo = npoints/nprocs;
   rem = npoints%nprocs;

   p = proc;
   ilower = p*quo + (p < rem ? p : rem);
   p = proc+1;
   iupper = p*quo + (p < rem ? p : rem) - 1;

   *ilower_ptr = ilower;
   *iupper_ptr = iupper;

   return _braid_error_flag;
}

/*----------------------------------------------------------------------------
 * Returns the processor that owns 'index' in a blocked data distribution
 * (returns -1 if index is out of range)
 *----------------------------------------------------------------------------*/

braid_Int
_braid_GetBlockDistProc(braid_Int   npoints,
                        braid_Int   nprocs,
                        braid_Int   index,
                        braid_Int  *proc_ptr)
{
   braid_Int      proc, quo, rem, p, q;

   /* Compute processor number */
   if ((index < 0) || (index > (npoints-1)))
   {
      proc = -1;
   }
   else
   {
      quo = npoints/nprocs;
      rem = npoints%nprocs;

      if (quo > 0)
      {
         p = index/(quo+1);
         q = (index - rem*(quo+1))/quo;
         proc = (p < rem ? p : rem+q);
      }
      else
      {
         proc = index;
      }
   }

   *proc_ptr = proc;

   return _braid_error_flag;
}

/*----------------------------------------------------------------------------
 * Returns the index interval for my processor on the finest grid level
 *----------------------------------------------------------------------------*/

braid_Int
_braid_GetDistribution(braid_Core   core,
                       braid_Int   *ilower_ptr,
                       braid_Int   *iupper_ptr)
{
   MPI_Comm   comm    = _braid_CoreElt(core, comm);
   braid_Int  gupper = _braid_CoreElt(core, gupper);
   braid_Int  npoints, nprocs, proc;

   npoints = gupper + 1;
   MPI_Comm_size(comm, &nprocs);
   MPI_Comm_rank(comm, &proc);

   _braid_GetBlockDistInterval(npoints, nprocs, proc, ilower_ptr, iupper_ptr);

   return _braid_error_flag;
}

/*----------------------------------------------------------------------------
 * Returns the processor that owns 'index' on the given grid 'level'
 * (returns -1 if index is out of range)
 *----------------------------------------------------------------------------*/

braid_Int
_braid_GetProc(braid_Core   core,
               braid_Int    level,
               braid_Int    index,
               braid_Int   *proc_ptr)
{
   MPI_Comm       comm   = _braid_CoreElt(core, comm);
   _braid_Grid  **grids  = _braid_CoreElt(core, grids);
   braid_Int      gupper = _braid_CoreElt(core, gupper);
   braid_Int      npoints, nprocs;
   braid_Int      l, cfactor;

   npoints = gupper + 1;
   MPI_Comm_size(comm, &nprocs);
   /* Map index to the finest grid */
   for (l = level-1; l > -1; l--)
   {
      cfactor = _braid_GridElt(grids[l], cfactor);
      _braid_MapCoarseToFine(index, cfactor, index);
   }

   _braid_GetBlockDistProc(npoints, nprocs, index, proc_ptr);

   return _braid_error_flag;
}

/*----------------------------------------------------------------------------
 * Returns the coarsening factor to use on grid 'level'
 *----------------------------------------------------------------------------*/

braid_Int
_braid_GetCFactor(braid_Core   core,
                  braid_Int    level,
                  braid_Int   *cfactor_ptr)
{
   braid_Int     *cfactors  = _braid_CoreElt(core, cfactors);
   braid_Int      cfdefault = _braid_CoreElt(core, cfdefault);
   braid_Int      cfactor;

   if (cfactors[level] != 0)
   {
      cfactor = cfactors[level];
   }
   else
   {
      cfactor = cfdefault;
   }
   *cfactor_ptr = cfactor;

   return _braid_error_flag;
}

/*----------------------------------------------------------------------------
 *----------------------------------------------------------------------------*/

braid_Int
_braid_CommRecvInit(braid_Core           core,
                    braid_Int            level,
                    braid_Int            index,
                    braid_Vector        *vector_ptr,
                    _braid_CommHandle  **handle_ptr)
{
   MPI_Comm            comm = _braid_CoreElt(core, comm);
   braid_App           app  = _braid_CoreElt(core, app);
   _braid_CommHandle  *handle = NULL;
   void               *buffer;
   MPI_Request        *requests;
   MPI_Status         *status;
   braid_Int           proc, size, num_requests;
   braid_BufferStatus bstatus = _braid_CoreElt( core, bstatus );

   _braid_GetProc(core, level, index, &proc);
   if (proc > -1)
   {
      handle = _braid_TAlloc(_braid_CommHandle, 1);

      /* Allocate buffer through user routine */
      _braid_BufferStatusInit( 0, 0, bstatus );
      _braid_CoreFcn(core, bufsize)(app, &size, bstatus);
      buffer = malloc(size);

      num_requests = 1;
      requests = _braid_CTAlloc(MPI_Request, num_requests);
      status   = _braid_CTAlloc(MPI_Status, num_requests);
      MPI_Irecv(buffer, size, MPI_BYTE, proc, 0, comm, &requests[0]);

      _braid_CommHandleElt(handle, request_type) = 1; /* recv type = 1 */
      _braid_CommHandleElt(handle, num_requests) = num_requests;
      _braid_CommHandleElt(handle, requests)     = requests;
      _braid_CommHandleElt(handle, status)       = status;
      _braid_CommHandleElt(handle, buffer)       = buffer;
      _braid_CommHandleElt(handle, vector_ptr)   = vector_ptr;
   }

   *handle_ptr = handle;

   return _braid_error_flag;
}

/*----------------------------------------------------------------------------
 *----------------------------------------------------------------------------*/

braid_Int
_braid_CommSendInit(braid_Core           core,
                    braid_Int            level,
                    braid_Int            index,
                    braid_Vector         vector,
                    _braid_CommHandle  **handle_ptr)
{
   MPI_Comm            comm = _braid_CoreElt(core, comm);
   braid_App           app  = _braid_CoreElt(core, app);
   _braid_CommHandle  *handle = NULL;
   void               *buffer;
   MPI_Request        *requests;
   MPI_Status         *status;
   braid_Int           proc, size, num_requests;
   braid_BufferStatus  bstatus   = _braid_CoreElt(core, bstatus);
   

   _braid_GetProc(core, level, index+1, &proc);
   if (proc > -1)
   {
      handle = _braid_TAlloc(_braid_CommHandle, 1);

      /* Allocate buffer through user routine */
      _braid_BufferStatusInit( 0, 0, bstatus );
      _braid_CoreFcn(core, bufsize)(app, &size, bstatus);
      buffer = malloc(size);
      
      /* Note that bufpack may return a size smaller than bufsize */ 
      _braid_StatusElt(bstatus, size) = size;
      _braid_CoreFcn(core, bufpack)(app, vector, buffer, bstatus);
      size = _braid_StatusElt( bstatus, size );

      num_requests = 1;
      requests = _braid_CTAlloc(MPI_Request, num_requests);
      status   = _braid_CTAlloc(MPI_Status, num_requests);
      MPI_Isend(buffer, size, MPI_BYTE, proc, 0, comm, &requests[0]);

      _braid_CommHandleElt(handle, request_type) = 0; /* send type = 0 */
      _braid_CommHandleElt(handle, num_requests) = num_requests;
      _braid_CommHandleElt(handle, requests)     = requests;
      _braid_CommHandleElt(handle, status)       = status;
      _braid_CommHandleElt(handle, buffer)       = buffer;
   }

   *handle_ptr = handle;

   return _braid_error_flag;
}

/*----------------------------------------------------------------------------
 *----------------------------------------------------------------------------*/

braid_Int
_braid_CommWait(braid_Core          core,
                _braid_CommHandle **handle_ptr)
{
   braid_App           app    = _braid_CoreElt(core, app);
   _braid_CommHandle  *handle = *handle_ptr;

   if (handle != NULL)
   {
      braid_Int      request_type = _braid_CommHandleElt(handle, request_type);
      braid_Int      num_requests = _braid_CommHandleElt(handle, num_requests);
      MPI_Request   *requests     = _braid_CommHandleElt(handle, requests);
      MPI_Status    *status       = _braid_CommHandleElt(handle, status);
      void          *buffer       = _braid_CommHandleElt(handle, buffer);
      braid_BufferStatus bstatus  = _braid_CoreElt(core, bstatus); 

      MPI_Waitall(num_requests, requests, status);
      
      if (request_type == 1) /* recv type */
      {
         _braid_BufferStatusInit( 0, 0, bstatus );
         braid_Vector  *vector_ptr = _braid_CommHandleElt(handle, vector_ptr);
         _braid_CoreFcn(core, bufunpack)(app, buffer, vector_ptr, bstatus);
      }
      
      _braid_TFree(requests);
      _braid_TFree(status);
      _braid_TFree(handle);
      _braid_TFree(buffer);

      *handle_ptr = NULL;
   }

   return _braid_error_flag;
}

/*----------------------------------------------------------------------------
 * Returns an index into the local u-vector for grid 'level' at point 'index'.
 *----------------------------------------------------------------------------*/

braid_Int
_braid_UGetIndex(braid_Core   core,
                 braid_Int    level,
                 braid_Int    index,
                 braid_Int   *uindex_ptr,
                 braid_Int   *store_flag_ptr)
{
   _braid_Grid        **grids       = _braid_CoreElt(core, grids);
   braid_Int            ilower      = _braid_GridElt(grids[level], ilower);
   braid_Int            iupper      = _braid_GridElt(grids[level], iupper);
   braid_Int            clower      = _braid_GridElt(grids[level], clower);
   braid_Int            cfactor     = _braid_GridElt(grids[level], cfactor);
   braid_Int            uindex, ic, iclo, store_flag;

   uindex = -1;
   store_flag = -2;
   if ((index >= ilower) && (index <= iupper))
   {
      if ( _braid_CoreElt(core, useshell) == 1)
      {
         uindex = index-ilower;
         store_flag = 0;
         // If we are not on a fully-stored point
         // then we only have a shell, the store_flag should be -1
         if ( (_braid_CoreElt(core, storage) < 0) ||
              (level < _braid_CoreElt(core, storage)) )
         {
            if ( !_braid_IsCPoint(index, cfactor) )
            {
               store_flag = -1;
            }
         }
      }
      else
      {
         // If on level that only stores C-points
         if ( (_braid_CoreElt(core, storage) < 0) ||
              (level < _braid_CoreElt(core, storage)) )
         {
            if ( _braid_IsCPoint(index, cfactor) )
            {
               _braid_MapFineToCoarse(index, cfactor, ic);
               _braid_MapFineToCoarse(clower, cfactor, iclo);
               uindex = ic-iclo;
               store_flag = 0;
            }
         }
         else
         {
            uindex = index-ilower;
            store_flag = 0;
         }
      }
   }

   *uindex_ptr = uindex;
   *store_flag_ptr = store_flag;

   return _braid_error_flag;
}

/*----------------------------------------------------------------------------
 * Returns a reference to the local u-vector on grid 'level' at point 'index'.
 * If the u-vector is not stored, returns NULL. The referred u-vector might
 * just be a shell if that feature is used.
 *----------------------------------------------------------------------------*/

braid_Int
_braid_UGetVectorRef(braid_Core     core,
                     braid_Int      level,
                     braid_Int      index,
                     braid_Vector  *u_ptr)
{
   _braid_Grid        **grids = _braid_CoreElt(core, grids);
   braid_Vector        *ua    = _braid_GridElt(grids[level], ua);
   braid_Int            iu, sflag;
   braid_Vector         u = NULL;

   _braid_UGetIndex(core, level, index, &iu, &sflag);
   if (sflag>-2) // We have a full point or a shell (iu>=0)
   {
      u = ua[iu];
   }

   *u_ptr = u;

   return _braid_error_flag;
}

/*----------------------------------------------------------------------------
 * Stores a reference to the local u-vector on grid 'level' at point 'index'.
 * If the shellvector feature is used, the u-vector might be emptied so that
 * only the shell is stored. Otherwise, if the u-vector is not stored, nothing
 * is done.
 *----------------------------------------------------------------------------*/

braid_Int
_braid_USetVectorRef(braid_Core    core,
                     braid_Int     level,
                     braid_Int     index,
                     braid_Vector  u)
{
   _braid_Grid        **grids = _braid_CoreElt(core, grids);
   braid_Vector        *ua    = _braid_GridElt(grids[level], ua);
   braid_Int            iu, sflag;

   _braid_UGetIndex(core, level, index, &iu, &sflag);
   // If sflag ==0, we have a full point, if sflag == -1, we have a shell
   if (sflag == 0)
   {
      ua[iu] = u;
   }
   else if (sflag == -1)
   {
      braid_App    app = _braid_CoreElt(core, app);
      _braid_CoreFcn(core, sfree)(app, u);
      ua[iu] = u;
   }

   return _braid_error_flag;
}

/*----------------------------------------------------------------------------
 * Returns a copy of the u-vector on grid 'level' at point 'index'.  If 'index'
 * is my "receive index" (as set by UCommInit(), for example), the u-vector will
 * be received from a neighbor processor.  If the u-vector is not stored, NULL
 * is returned. The copy might just be a shell if this feature is used.
 *----------------------------------------------------------------------------*/

braid_Int
_braid_UGetVector(braid_Core     core,
                  braid_Int      level,
                  braid_Int      index,
                  braid_Vector  *u_ptr)
{
   braid_App            app         = _braid_CoreElt(core, app);
   _braid_Grid        **grids       = _braid_CoreElt(core, grids);
   braid_Vector        *ua          = _braid_GridElt(grids[level], ua);
   braid_Int            recv_index  = _braid_GridElt(grids[level], recv_index);
   _braid_CommHandle   *recv_handle = _braid_GridElt(grids[level], recv_handle);
   braid_Vector         u = NULL;
   braid_Int            iu, sflag;

   if (index == recv_index)
   {
      /* If a recv was initiated, receive u value from neighbor processor */
      if (recv_index > -1)
      {
         _braid_CommWait(core, &recv_handle);
         _braid_GridElt(grids[level], recv_index)  = -1;
         _braid_GridElt(grids[level], recv_handle) = recv_handle;
         u = ua[-1];
      }
   }
   else
   {
      _braid_UGetIndex(core, level, index, &iu, &sflag);
      if (sflag == 0)
      {
         _braid_CoreFcn(core, clone)(app, ua[iu], &u);
      }
      else if (sflag == -1)
      {
         // In this case, sclone != NULL
         _braid_CoreFcn(core, sclone)(app, ua[iu], &u);
      }
   }

   *u_ptr = u;

   return _braid_error_flag;
}

/*----------------------------------------------------------------------------
 * Stores the u-vector on grid 'level' at point 'index'.  If 'index' is my "send
 * index", a send is initiated to a neighbor processor.  If 'move' is true, the
 * u-vector is moved into core storage instead of copied.  If the u-vector is
 * not stored, nothing is done or only the shell is copied/moved when the shellvector
 * feature is used.
 *----------------------------------------------------------------------------*/

braid_Int
_braid_USetVector(braid_Core    core,
                  braid_Int     level,
                  braid_Int     index,
                  braid_Vector  u,
                  braid_Int     move)
{
   braid_App            app         = _braid_CoreElt(core, app);
   _braid_Grid        **grids       = _braid_CoreElt(core, grids);
   braid_Vector        *ua          = _braid_GridElt(grids[level], ua);
   braid_Int            send_index  = _braid_GridElt(grids[level], send_index);
   _braid_CommHandle   *send_handle = _braid_GridElt(grids[level], send_handle);
   braid_Int            iu, sflag;

   if (index == send_index)
   {
      /* Post send to neighbor processor */
      _braid_CommSendInit(core, level, index, u, &send_handle);
      _braid_GridElt(grids[level], send_index)  = -1;
      _braid_GridElt(grids[level], send_handle) = send_handle;
   }

   _braid_UGetIndex(core, level, index, &iu, &sflag);
   if (sflag == 0) // We have a full point
   {
      if (ua[iu] != NULL)
      {
         _braid_CoreFcn(core, free)(app, ua[iu]);
      }
      if (move)
      {
         ua[iu] = u;                                   /* move the vector */
      }
      else
      {
         _braid_CoreFcn(core, clone)(app, u, &ua[iu]); /* copy the vector */
      }
   }
   else if (sflag == -1) // We have a shell
   {
      if (ua[iu] != NULL)
      {
         _braid_CoreFcn(core, free)(app, ua[iu]);
      }
      if (move)
      {
         // We are on an F-point, with shellvector option. We only keep the shell.
         _braid_CoreFcn(core, sfree)(app, u);
         ua[iu] = u;                                   /* move the vector */
      }
      else
      {
         _braid_CoreFcn(core, sclone)(app, u, &ua[iu]); /* copy the vector */
      }
   }
   else if (move) // We store nothing
   {
      _braid_CoreFcn(core, free)(app, u);              /* free the vector */
   }

   return _braid_error_flag;
}

/*----------------------------------------------------------------------------
 * Basic communication (from the left, to the right)
 *----------------------------------------------------------------------------*/

braid_Int
_braid_UCommInitBasic(braid_Core  core,
                      braid_Int   level,
                      braid_Int   recv_msg,
                      braid_Int   send_msg,
                      braid_Int   send_now)
{
   _braid_Grid        **grids       = _braid_CoreElt(core, grids);
   braid_Int            ilower      = _braid_GridElt(grids[level], ilower);
   braid_Int            iupper      = _braid_GridElt(grids[level], iupper);
   braid_Vector        *ua          = _braid_GridElt(grids[level], ua);
   braid_Int            recv_index  = -1;
   braid_Int            send_index  = -1;
   _braid_CommHandle   *recv_handle = NULL;
   _braid_CommHandle   *send_handle = NULL;
   braid_Int            iu, sflag;

   /* Post receive */
   if (recv_msg)
   {
      recv_index = ilower-1;
      _braid_CommRecvInit(core, level, recv_index, &ua[-1], &recv_handle);
   }

   /* Post send */
   if (send_msg)
   {
      send_index = iupper;
      if (send_now)
      {
         _braid_UGetIndex(core, level, send_index, &iu, &sflag);
         if (sflag < 0)
         {
            // We should never get here : we do not communicate shells...
            abort();
         }
         _braid_CommSendInit(core, level, send_index, ua[iu], &send_handle);
         send_index = -1;
      }
   }

   _braid_GridElt(grids[level], recv_index)  = recv_index ;
   _braid_GridElt(grids[level], send_index)  = send_index ;
   _braid_GridElt(grids[level], recv_handle) = recv_handle;
   _braid_GridElt(grids[level], send_handle) = send_handle;

   return _braid_error_flag;
}

/*----------------------------------------------------------------------------
 * Working on all intervals
 *----------------------------------------------------------------------------*/

braid_Int
_braid_UCommInit(braid_Core  core,
                 braid_Int   level)
{
   _braid_Grid        **grids       = _braid_CoreElt(core, grids);
   braid_Int            ilower      = _braid_GridElt(grids[level], ilower);
   braid_Int            iupper      = _braid_GridElt(grids[level], iupper);
   braid_Int            cfactor     = _braid_GridElt(grids[level], cfactor);
   braid_Vector        *ua          = _braid_GridElt(grids[level], ua);
   braid_Int            recv_index  = -1;
   braid_Int            send_index  = -1;
   _braid_CommHandle   *recv_handle = NULL;
   _braid_CommHandle   *send_handle = NULL;
   braid_Int            iu, sflag;
   
   /* Note that this routine works for the case of all points being C-points, 
    * i.e., cfactor = 1.  A send and receive are always posted. */

   if (ilower <= iupper)
   {
      /* Post receive */
      _braid_CommRecvInit(core, level, ilower-1, &ua[-1], &recv_handle);
      recv_index = ilower-1;
      
      /* Only post send if iupper is a C-point, otherwise compute and send later */
      if ( _braid_IsCPoint(iupper, cfactor) )
      {
         _braid_UGetIndex(core, level, iupper, &iu, &sflag);
         _braid_CommSendInit(core, level, iupper, ua[iu], &send_handle);
         send_index = -1;
      }
      else
      {
         send_index = iupper;
      }
   }

   _braid_GridElt(grids[level], recv_index)  = recv_index ;
   _braid_GridElt(grids[level], send_index)  = send_index ;
   _braid_GridElt(grids[level], recv_handle) = recv_handle;
   _braid_GridElt(grids[level], send_handle) = send_handle;

   return _braid_error_flag;
}

/*----------------------------------------------------------------------------
 * Working only on F-pt intervals
 *----------------------------------------------------------------------------*/

braid_Int
_braid_UCommInitF(braid_Core  core,
                  braid_Int   level)
{
   _braid_Grid        **grids       = _braid_CoreElt(core, grids);
   braid_Int            ilower      = _braid_GridElt(grids[level], ilower);
   braid_Int            iupper      = _braid_GridElt(grids[level], iupper);
   braid_Int            cfactor     = _braid_GridElt(grids[level], cfactor);
   braid_Vector        *ua          = _braid_GridElt(grids[level], ua);
   braid_Int            recv_index  = -1;
   braid_Int            send_index  = -1;
   _braid_CommHandle   *recv_handle = NULL;
   _braid_CommHandle   *send_handle = NULL;
   braid_Int            iu, sflag;

   if (ilower <= iupper)
   {
      /* Only post receive if ilower is an F-point */
      if ( _braid_IsFPoint(ilower, cfactor) )
      {
         _braid_CommRecvInit(core, level, ilower-1, &ua[-1], &recv_handle);
         recv_index = ilower-1;
      }

      /* Only post send if iupper is a C-point and iupper+1 is an F-point.  This
       * check allows for the case of cfactor=1, i.e., all C-points.  Otherwise, 
       * if iupper+1 is an F-point, set send_index, so that when that point is 
       * computed later, it is sent. */
      if ( _braid_IsCPoint(iupper, cfactor) && _braid_IsFPoint(iupper+1, cfactor))
      {
         _braid_UGetIndex(core, level, iupper, &iu, &sflag);
         _braid_CommSendInit(core, level, iupper, ua[iu], &send_handle);
         send_index = -1;
      }
      else if ( _braid_IsFPoint(iupper+1, cfactor) )
      {
         send_index = iupper;
      }
   }

   _braid_GridElt(grids[level], recv_index)  = recv_index ;
   _braid_GridElt(grids[level], send_index)  = send_index ;
   _braid_GridElt(grids[level], recv_handle) = recv_handle;
   _braid_GridElt(grids[level], send_handle) = send_handle;

   return _braid_error_flag;
}

/*----------------------------------------------------------------------------
 * Finish up communication
 *----------------------------------------------------------------------------*/

braid_Int
_braid_UCommWait(braid_Core  core,
                 braid_Int   level)
{
   _braid_Grid        **grids       = _braid_CoreElt(core, grids);
   _braid_CommHandle   *recv_handle = _braid_GridElt(grids[level], recv_handle);
   _braid_CommHandle   *send_handle = _braid_GridElt(grids[level], send_handle);

   _braid_CommWait(core, &recv_handle);
   _braid_CommWait(core, &send_handle);
   _braid_GridElt(grids[level], recv_index)  = -1;
   _braid_GridElt(grids[level], send_index)  = -1;
   _braid_GridElt(grids[level], recv_handle) = recv_handle;
   _braid_GridElt(grids[level], send_handle) = send_handle;

   return _braid_error_flag;
}

/*----------------------------------------------------------------------------
 *----------------------------------------------------------------------------*/

braid_Int
_braid_GetInterval(braid_Core   core,
                   braid_Int    level,
                   braid_Int    interval_index,
                   braid_Int   *flo_ptr,
                   braid_Int   *fhi_ptr,
                   braid_Int   *ci_ptr)
{
   _braid_Grid  **grids   = _braid_CoreElt(core, grids);
   braid_Int      ilower  = _braid_GridElt(grids[level], ilower);
   braid_Int      iupper  = _braid_GridElt(grids[level], iupper);
   braid_Int      clower  = _braid_GridElt(grids[level], clower);
   braid_Int      cupper  = _braid_GridElt(grids[level], cupper);
   braid_Int      cfactor = _braid_GridElt(grids[level], cfactor);
   braid_Int      flo, fhi, ci;

   flo = ilower;
   fhi = iupper;
   ci  = -1;

   if ( _braid_IsCPoint(clower, cfactor) )
   {
      flo = clower + (interval_index-1)*cfactor + 1;
      fhi = clower + (interval_index  )*cfactor - 1;
      if (flo < ilower)
      {
         flo = ilower;
      }
      if (fhi > iupper)
      {
         fhi = iupper;
      }

      ci = clower + interval_index*cfactor;
      if (ci > cupper)
      {
         ci = -1;  /* return -1 if no C-points */
      }
   }

   *flo_ptr = flo;
   *fhi_ptr = fhi;
   *ci_ptr  = ci;

   return _braid_error_flag;
}

/*----------------------------------------------------------------------------
 *----------------------------------------------------------------------------*/

braid_Int
_braid_AccessVector(braid_Core          core,
                    braid_AccessStatus  status,
                    braid_Vector        u)
{
   braid_App      app    = _braid_CoreElt(core, app);

   _braid_CoreFcn(core, access)(app, u, status);

   return _braid_error_flag;
}

/*----------------------------------------------------------------------------
 * Get an initial guess for ustop to use in the step routine (implicit schemes)
 * This vector may just be a shell. User should be able to deal with it
 *----------------------------------------------------------------------------*/

braid_Int
_braid_GetUInit(braid_Core     core,
                braid_Int      level,
                braid_Int      index,
                braid_Vector   u,
                braid_Vector  *ustop_ptr)
{
   _braid_Grid    **grids    = _braid_CoreElt(core, grids);
   braid_Int        ilower   = _braid_GridElt(grids[level], ilower);
   braid_Int        storage  = _braid_CoreElt(core, storage);
   braid_Vector    *va       = _braid_GridElt(grids[level], va);

   braid_Vector     ustop = *ustop_ptr;
   braid_Int        ii;

   ii = index-ilower;

   _braid_UGetVectorRef(core, level, index, &ustop);

   /* If ustop is NULL, then storage is only at C-points on this level and this
    * is an F-point.  See the comment block around FRestrict() for the fixed-point
    * logic behind our choices in ustop. */
   if( ustop == NULL)
   {
      if( (level == 0) || ( storage == -2 ) )
      {
         ustop = u;
      }
      else
      {
         ustop = va[ii];
      }
   }

   /* If you have storage at this point, use it, unless you're in compatibility mode (-2). */
   else if( storage == -2 )
   {
      if ( _braid_CoreElt(core, useshell) == 1)
      {
         // Should not happen, ustop is never NULL with useshell option
         // unless there are inconsistent options (i.e. useshell && storage==-2)
         abort();
      }
      ustop = u;
   }

   *ustop_ptr = ustop;

   return _braid_error_flag;
}

/*----------------------------------------------------------------------------
 * Integrate one time step
 *----------------------------------------------------------------------------*/

braid_Int
_braid_Step(braid_Core     core,
            braid_Int      level,
            braid_Int      index,
            braid_Vector   ustop,
            braid_Vector   u)
{
   braid_App        app      = _braid_CoreElt(core, app);
   braid_Real       tol      = _braid_CoreElt(core, tol);
   braid_Int        iter     = _braid_CoreElt(core, niter);
   braid_Int       *rfactors = _braid_CoreElt(core, rfactors);
   _braid_Grid    **grids    = _braid_CoreElt(core, grids);
   braid_StepStatus status   = _braid_CoreElt(core, sstatus);
   braid_Int        nrefine  = _braid_CoreElt(core, nrefine);
   braid_Int        gupper   = _braid_CoreElt(core, gupper);
   braid_Int        ilower   = _braid_GridElt(grids[level], ilower);
   braid_Real      *ta       = _braid_GridElt(grids[level], ta);
   braid_Vector    *fa       = _braid_GridElt(grids[level], fa);

   braid_Int        ii;

   ii = index-ilower;
   _braid_StepStatusInit(ta[ii-1], ta[ii], index, tol, iter, level, nrefine, gupper, status);

   /* If ustop is set to NULL, use a default approach for setting it */
   if (ustop == NULL)
   {
      _braid_GetUInit(core, level, index, u, &ustop);
   }

   if (level == 0)
   {
      _braid_CoreFcn(core, step)(app, ustop, NULL, u, status);
      rfactors[ii] = _braid_StatusElt(status, rfactor);
      if ( !_braid_CoreElt(core, r_space) && _braid_StatusElt(status, r_space) )
            _braid_CoreElt(core, r_space) = 1;
   }     
   else
   {
      if ( _braid_CoreElt(core, residual) == NULL )
      {
         _braid_CoreFcn(core, step)(app, ustop, NULL, u, status);
         if(fa[ii] != NULL)
         {
            _braid_CoreFcn(core, sum)(app, 1.0, fa[ii], 1.0, u);
         }
      }
      else
      {
         _braid_CoreFcn(core, step)(app, ustop, fa[ii], u, status);
      }
   }

   return _braid_error_flag;
}

/*----------------------------------------------------------------------------
 * Compute residual
 *----------------------------------------------------------------------------*/

braid_Int
_braid_Residual(braid_Core     core,
                braid_Int      level,
                braid_Int      index,
                braid_Vector   ustop,
                braid_Vector   r)
{
   braid_App        app      = _braid_CoreElt(core, app);
   braid_Real       tol      = _braid_CoreElt(core, tol);
   braid_Int        iter     = _braid_CoreElt(core, niter);
   braid_Int       *rfactors = _braid_CoreElt(core, rfactors);
   _braid_Grid    **grids    = _braid_CoreElt(core, grids);
   braid_StepStatus status   = _braid_CoreElt(core, sstatus);
   braid_Int        nrefine  = _braid_CoreElt(core, nrefine);
   braid_Int        gupper   = _braid_CoreElt(core, gupper);
   braid_Int        ilower   = _braid_GridElt(grids[level], ilower);
   braid_Real      *ta       = _braid_GridElt(grids[level], ta);

   braid_Vector     rstop;
   braid_Int        ii;

   ii = index-ilower;
   _braid_StepStatusInit(ta[ii-1], ta[ii], index, tol, iter, level, nrefine, gupper, status);
   if ( _braid_CoreElt(core, residual) == NULL )
   {
      /* By default: r = ustop - \Phi(ustart)*/
      _braid_GetUInit(core, level, index, r, &rstop);
      _braid_CoreFcn(core, step)(app, rstop, NULL, r, status);
      _braid_CoreFcn(core, sum)(app, 1.0, ustop, -1.0, r);
      if (level == 0)
      {
         rfactors[ii] = _braid_StatusElt(status, rfactor);
         if ( !_braid_CoreElt(core, r_space) && _braid_StatusElt(status, r_space) )
               _braid_CoreElt(core, r_space) = 1;
      }
   }
   else
   {
      /* Call the user's residual routine */
      _braid_CoreFcn(core, residual)(app, ustop, r, status);
   }

   return _braid_error_flag;
}

/*----------------------------------------------------------------------------
 * Compute FAS residual = f - residual
 *----------------------------------------------------------------------------*/

braid_Int
_braid_FASResidual(braid_Core     core,
                   braid_Int      level,
                   braid_Int      index,
                   braid_Vector   ustop,
                   braid_Vector   r)
{
   braid_App        app    = _braid_CoreElt(core, app);
   _braid_Grid    **grids  = _braid_CoreElt(core, grids);
   braid_Int        ilower = _braid_GridElt(grids[level], ilower);
   braid_Vector    *fa     = _braid_GridElt(grids[level], fa);

   braid_Int        ii;

   _braid_Residual(core, level, index, ustop, r);
   if (level == 0)
   {
      _braid_CoreFcn(core, sum)(app, 0.0, r, -1.0, r);
   }
   else
   {
      ii = index-ilower;
      if(fa[ii] == NULL)
      {
         _braid_CoreFcn(core, sum)(app, 0.0, r, -1.0, r);
      }
      else
      {
         _braid_CoreFcn(core, sum)(app, 1.0, fa[ii], -1.0, r);
      }
   }

   return _braid_error_flag;
}

/*----------------------------------------------------------------------------
 * Coarsen in space
 *----------------------------------------------------------------------------*/

braid_Int
_braid_Coarsen(braid_Core     core,
               braid_Int      level,    /* coarse level */
               braid_Int      f_index,  /* fine index */
               braid_Int      c_index,  /* coarse index */
               braid_Vector   fvector,
               braid_Vector  *cvector)
{
   braid_App      app             = _braid_CoreElt(core, app);
   _braid_Grid  **grids           = _braid_CoreElt(core, grids);
   braid_CoarsenRefStatus cstatus = _braid_CoreElt(core, cstatus);
   braid_Int      nrefine         = _braid_CoreElt(core, nrefine);
   braid_Int      gupper          = _braid_CoreElt(core, gupper);
   braid_Int      c_ilower        = _braid_GridElt(grids[level], ilower);
   braid_Int      f_ilower        = _braid_GridElt(grids[level-1], ilower);
   braid_Real    *c_ta            = _braid_GridElt(grids[level], ta);
   braid_Real    *f_ta            = _braid_GridElt(grids[level-1], ta);

   braid_Int      c_ii = c_index-c_ilower;
   braid_Int      f_ii = f_index-f_ilower;
   
   if ( _braid_CoreElt(core, scoarsen) == NULL )
   {
      /* No spatial coarsening needed, just clone the fine vector.*/
      _braid_CoreFcn(core, clone)(app, fvector, cvector);
   }
   else
   {
      /* Call the user's coarsening routine */
      _braid_CoarsenRefStatusInit(f_ta[f_ii], f_ta[f_ii-1], f_ta[f_ii+1], 
                                  c_ta[c_ii-1], c_ta[c_ii+1],
                                  level-1, nrefine, gupper, cstatus);
      _braid_CoreFcn(core, scoarsen)(app, fvector, cvector, cstatus);
   }
   return _braid_error_flag;
}

/*----------------------------------------------------------------------------
 * Refine in space (basic routine)
 *----------------------------------------------------------------------------*/

braid_Int
_braid_RefineBasic(braid_Core     core,
                   braid_Int      level,    /* fine level */
                   braid_Real    *f_ta,     /* pointer into fine time array */
                   braid_Real    *c_ta,     /* pointer into coarse time array */
                   braid_Vector   cvector,
                   braid_Vector  *fvector)
{
   braid_App              app     = _braid_CoreElt(core, app);
   braid_CoarsenRefStatus cstatus = _braid_CoreElt(core, cstatus);
   braid_Int              nrefine = _braid_CoreElt(core, nrefine);
   braid_Int              gupper  = _braid_CoreElt(core, gupper);

   if ( _braid_CoreElt(core, scoarsen) == NULL )
   {
      /* No spatial refinement needed, just clone the fine vector.*/
      _braid_CoreFcn(core, clone)(app, cvector, fvector);
   }
   else
   {
      /* Call the user's refinement routine */
      _braid_CoarsenRefStatusInit(f_ta[0], f_ta[-1], f_ta[+1], c_ta[-1], c_ta[+1],
                                  level, nrefine, gupper, cstatus);
      _braid_CoreFcn(core, srefine)(app, cvector, fvector, cstatus);
   }

   return _braid_error_flag;
}

/*----------------------------------------------------------------------------
 * Refine in space
 *----------------------------------------------------------------------------*/

braid_Int
_braid_Refine(braid_Core     core,
              braid_Int      level,    /* fine level */
              braid_Int      f_index,  /* fine index */
              braid_Int      c_index,  /* coarse index */
              braid_Vector   cvector,
              braid_Vector  *fvector)
{
   _braid_Grid  **grids           = _braid_CoreElt(core, grids);
   braid_Int      f_ilower        = _braid_GridElt(grids[level], ilower);
   braid_Int      c_ilower        = _braid_GridElt(grids[level+1], ilower);
   braid_Real    *f_ta            = _braid_GridElt(grids[level], ta);
   braid_Real    *c_ta            = _braid_GridElt(grids[level+1], ta);

   braid_Int      c_ii = c_index-c_ilower;
   braid_Int      f_ii = f_index-f_ilower;

   _braid_RefineBasic(core, level, &f_ta[f_ii], &c_ta[c_ii], cvector, fvector);

   return _braid_error_flag;
}

/*----------------------------------------------------------------------------
 * Create a new grid object
 *----------------------------------------------------------------------------*/

braid_Int
_braid_GridInit(braid_Core     core,
                braid_Int      level,
                braid_Int      ilower,
                braid_Int      iupper,
                _braid_Grid  **grid_ptr)
{
   _braid_Grid   *grid;
   braid_Real    *ta;

   grid = _braid_CTAlloc(_braid_Grid, 1);
   
   _braid_GridElt(grid, level)  = level;
   _braid_GridElt(grid, ilower) = ilower;
   _braid_GridElt(grid, iupper) = iupper;
   _braid_GridElt(grid, recv_index) = -1;
   _braid_GridElt(grid, send_index) = -1;
   
   /* Store each processor's time slice, plus one time value to the left 
    * and to the right */
   ta = _braid_CTAlloc(braid_Real, iupper-ilower+3);
   _braid_GridElt(grid, ta_alloc) = ta;
   _braid_GridElt(grid, ta)       = ta+1;  /* shift */
   
   *grid_ptr = grid;

   return _braid_error_flag;
}

/*----------------------------------------------------------------------------
 *----------------------------------------------------------------------------*/

braid_Int
_braid_GridClean(braid_Core    core,
                 _braid_Grid  *grid)
{
   braid_App      app      = _braid_CoreElt(core, app);
   braid_Int      ilower   = _braid_GridElt(grid, ilower);
   braid_Int      iupper   = _braid_GridElt(grid, iupper);
   braid_Int      nupoints = _braid_GridElt(grid, nupoints);
   braid_Vector  *ua       = _braid_GridElt(grid, ua);
   braid_Vector  *va       = _braid_GridElt(grid, va);
   braid_Vector  *fa       = _braid_GridElt(grid, fa);
   braid_Vector  *ua_alloc = _braid_GridElt(grid, ua_alloc);
   braid_Vector  *va_alloc = _braid_GridElt(grid, va_alloc);
   braid_Vector  *fa_alloc = _braid_GridElt(grid, fa_alloc);
   
   braid_Int      ii;

   if (ua_alloc)
   {
      for (ii = 0; ii < nupoints; ii++)
      {
         if (ua[ii] != NULL)
         {
            _braid_CoreFcn(core, free)(app, ua[ii]);
            ua[ii] = NULL;
         }
      }
   }
   if (va_alloc)
   {
      for (ii = -1; ii <= (iupper-ilower); ii++)
      {
         if (va[ii] != NULL)
         {
            _braid_CoreFcn(core, free)(app, va[ii]);
            va[ii] = NULL;
         }
      }
   }
   if (fa_alloc)
   {
      for (ii = -1; ii <= (iupper-ilower); ii++)
      {
         if (fa[ii] != NULL)
         {
            _braid_CoreFcn(core, free)(app, fa[ii]);
            fa[ii] = NULL;
         }
      }
   }

   return _braid_error_flag;
}

/*----------------------------------------------------------------------------
 *----------------------------------------------------------------------------*/

braid_Int
_braid_GridDestroy(braid_Core    core,
                   _braid_Grid  *grid)
{
   if (grid)
   {
      braid_Vector  *ua_alloc = _braid_GridElt(grid, ua_alloc);
      braid_Real    *ta_alloc = _braid_GridElt(grid, ta_alloc);
      braid_Vector  *va_alloc = _braid_GridElt(grid, va_alloc);
      braid_Vector  *fa_alloc = _braid_GridElt(grid, fa_alloc);

      _braid_GridClean(core, grid);

      if (ua_alloc)
      {
         _braid_TFree(ua_alloc);
      }
      if (ta_alloc)
      {
         _braid_TFree(ta_alloc);
      }
      if (va_alloc)
      {
         _braid_TFree(va_alloc);
      }
      if (fa_alloc)
      {
         _braid_TFree(fa_alloc);
      }

      _braid_TFree(grid);
   }
   return _braid_error_flag;
}

/*----------------------------------------------------------------------------
 * Set initial guess at C-points, and initialize shell at F-points when using
 * shell vectors.
 *----------------------------------------------------------------------------*/

braid_Int
_braid_InitGuess(braid_Core  core,
                 braid_Int   level)
{
   braid_App      app      = _braid_CoreElt(core, app);
   braid_Int      seq_soln = _braid_CoreElt(core, seq_soln);
   _braid_Grid  **grids    = _braid_CoreElt(core, grids);
   braid_Int      ilower   = _braid_GridElt(grids[level], ilower);
   braid_Int      iupper   = _braid_GridElt(grids[level], iupper);
   braid_Int      clower   = _braid_GridElt(grids[level], clower);
   braid_Int      cupper   = _braid_GridElt(grids[level], cupper);
   braid_Int      cfactor  = _braid_GridElt(grids[level], cfactor);
   braid_Real    *ta       = _braid_GridElt(grids[level], ta);
   braid_Vector  *va       = _braid_GridElt(grids[level], va);

   braid_Vector   u;
   braid_Int      i, iu, sflag;

   if ( (level == 0) && (seq_soln == 1) )
   {
      /* If first processor, grab initial condition */
      if(ilower == 0)
      {
         _braid_CoreFcn(core, init)(app, ta[0], &u);
         _braid_USetVector(core, 0, 0, u, 0);
         ilower += 1;
      }
      /* Else, receive point to the left */
      else
      {
         _braid_UCommInitBasic(core, 0, 1, 0, 0);     /* Post receive to the left*/
         _braid_UGetVector(core, 0, ilower-1, &u);    /* Wait on receive */
      }

      /* Set Flag so that USetVector initiates send when iupper is available */
      _braid_GridElt(grids[level], send_index)  = iupper;

      /* Initialize all points on the finest grid with sequential time marching */
      for(i = ilower; i <= iupper; i++)
      {
         _braid_Step(core, 0, i, NULL, u);       /* Step forward */
         _braid_USetVector(core, 0, i, u, 0);    /* Store: copy u into core,
                                                    sending to left if needed */
      }

      _braid_UCommWait(core, 0);                 /* Wait on comm to finish */
   }
   else if (level == 0)
   {
      if (_braid_CoreElt(core, useshell)==1)
      {
         for (i = ilower; i <=iupper; i++)
         {
            if (_braid_IsCPoint(i,cfactor))
            {
               // We are on a C-point, init full vector
               _braid_CoreFcn(core, init)(app, ta[i-ilower], &u);
            }
            else
            {
               // We are on a F-point, init shell only
               _braid_CoreFcn(core, sinit)(app, ta[i-ilower], &u);
            }
            _braid_USetVectorRef(core, level, i, u);
         }
      }
      else
      {
         /* Only initialize the C-points on the finest grid */
         for (i = clower; i <= cupper; i += cfactor)
         {
            _braid_CoreFcn(core, init)(app, ta[i-ilower], &u);
            _braid_USetVectorRef(core, level, i, u);
         }
      }
   }
   else
   {
      for (i = ilower; i <= iupper; i++)
      {
         _braid_UGetIndex(core, level, i, &iu, &sflag);
         if (sflag == 0) // Full point
         {
            _braid_CoreFcn(core, clone)(app, va[i-ilower], &u);
            _braid_USetVectorRef(core, level, i, u);
         }
         else if (sflag == -1) // Shell
         {
            _braid_CoreFcn(core, sclone)(app, va[i-ilower], &u);
            _braid_USetVectorRef(core, level, i, u);
         }
      }
   }

   return _braid_error_flag;
}

/*----------------------------------------------------------------------------
 *----------------------------------------------------------------------------*/

braid_Int
_braid_ComputeFullRNorm(braid_Core  core,
                        braid_Int   level,
                        braid_Real *return_rnorm)
{
   MPI_Comm           comm        = _braid_CoreElt(core, comm);
   braid_App          app         = _braid_CoreElt(core, app);
   braid_Real         tol         = _braid_CoreElt(core, tol);
   braid_Int          iter        = _braid_CoreElt(core, niter);
   _braid_Grid      **grids       = _braid_CoreElt(core, grids);
   braid_StepStatus   status      = _braid_CoreElt(core, sstatus);
   braid_Int          nrefine     = _braid_CoreElt(core, nrefine);
   braid_Int          gupper      = _braid_CoreElt(core, gupper);
   braid_Int          ncpoints    = _braid_GridElt(grids[level], ncpoints);
   braid_Int          tnorm       = _braid_CoreElt(core, tnorm);
   braid_Real        *ta          = _braid_GridElt(grids[level], ta);
   braid_Int          ilower      = _braid_GridElt(grids[level], ilower);
   _braid_CommHandle *send_handle;
   braid_Int          send_index;

   braid_Int        flo, fhi, fi, ci, ii, interval;
   braid_Real       rnorm_temp, rnorm = 0, global_rnorm = 0;
   braid_Vector     u, r;

   _braid_UCommInit(core, level);

   /* Start from the right-most interval. */
   for (interval = ncpoints; interval > -1; interval--)
   {
      _braid_GetInterval(core, level, interval, &flo, &fhi, &ci);
      if (flo <= fhi)
      {
         _braid_UGetVector(core, level, flo-1, &u);
      }
      else if (ci > 0)
      {
         _braid_UGetVector(core, level, ci-1, &u);
      }

      /* Generate F-points and get residual. */
      for (fi = flo; fi <= fhi; fi++)
      {
         _braid_CoreFcn(core, clone)(app, u, &r);
         _braid_Step(core, level, fi, NULL, u);

         /* Update local processor norm. */
         ii = fi-ilower;
         _braid_StepStatusInit(ta[ii-1], ta[ii], fi, tol, iter, level, nrefine, gupper, status);
         _braid_CoreFcn(core, full_rnorm_res)(app, u, r, status);
         _braid_CoreFcn(core, spatialnorm)(app, r, &rnorm_temp); 
         if(tnorm == 1)       /* one-norm */ 
         {  
            rnorm += rnorm_temp;
         }
         else if(tnorm == 3)  /* inf-norm */
         {  
            rnorm = (((rnorm_temp) > (rnorm)) ? (rnorm_temp) : (rnorm));
         }
         else                 /* default two-norm */
         {  
            rnorm += (rnorm_temp*rnorm_temp);
         }

         /* Communicate w/ neighbor nodes. */
         send_handle = _braid_GridElt(grids[level], send_handle);
         send_index  = _braid_GridElt(grids[level], send_index);
         if (fi == send_index)
         {
            /* Post send to neighbor processor */
            _braid_CommSendInit(core, level, fi, u, &send_handle);
            _braid_GridElt(grids[level], send_index)  = -1;
            _braid_GridElt(grids[level], send_handle) = send_handle;
         }
         _braid_CoreFcn(core, free)(app, r);
      }
      /* Residual from C-point. */
      if (ci > 0)
      {
         /* Update local processor norm. */
         ii = ci-ilower;
         _braid_StepStatusInit(ta[ii-1], ta[ii], ci, tol, iter, level, nrefine, gupper, status);
         _braid_UGetVector(core, level, ci, &r);
         _braid_CoreFcn(core, full_rnorm_res)(app, r, u, status);
         _braid_CoreFcn(core, spatialnorm)(app, u, &rnorm_temp);

         if(tnorm == 1)       /* one-norm */ 
         {  
            rnorm += rnorm_temp;
         }
         else if(tnorm == 3)  /* inf-norm */
         {  
            rnorm = (((rnorm_temp) > (rnorm)) ? (rnorm_temp) : (rnorm));
         }
         else                 /* default two-norm */
         {  
            rnorm += (rnorm_temp*rnorm_temp);
         }
         _braid_CoreFcn(core, free)(app, r);
      }

      if ((flo <= fhi) || (ci > 0))
      {
         _braid_CoreFcn(core, free)(app, u);
      }
   }

   _braid_UCommWait(core, level);

   /* Compute global residual norm. */
   if(tnorm == 1)       /* one-norm reduction */
   {  
      MPI_Allreduce(&rnorm, &global_rnorm, 1, MPI_DOUBLE, MPI_SUM, comm);
   }
   else if(tnorm == 3)  /* inf-norm reduction */
   {  
      MPI_Allreduce(&rnorm, &global_rnorm, 1, MPI_DOUBLE, MPI_MAX, comm);
   }
   else                 /* default two-norm reduction */
   {  
      MPI_Allreduce(&rnorm, &global_rnorm, 1, MPI_DOUBLE, MPI_SUM, comm);
      global_rnorm = sqrt(global_rnorm);
   }

   *return_rnorm = global_rnorm;

   return _braid_error_flag;
}

/*----------------------------------------------------------------------------
 * Do nu sweeps of F-then-C relaxation
 *----------------------------------------------------------------------------*/

braid_Int
_braid_FCRelax(braid_Core  core,
               braid_Int   level)
{
   braid_App       app      = _braid_CoreElt(core, app);
   braid_Int      *nrels    = _braid_CoreElt(core, nrels);
   _braid_Grid   **grids    = _braid_CoreElt(core, grids);
   braid_Int       ncpoints = _braid_GridElt(grids[level], ncpoints);

   braid_Vector    u;
   braid_Int       flo, fhi, fi, ci;
   braid_Int       nu, nrelax, interval;

   nrelax  = nrels[level];

   for (nu = 0; nu < nrelax; nu++)
   {
      _braid_UCommInit(core, level);

      /* Start from the right-most interval */
      for (interval = ncpoints; interval > -1; interval--)
      {
         _braid_GetInterval(core, level, interval, &flo, &fhi, &ci);

         if (flo <= fhi)
         {
            _braid_UGetVector(core, level, flo-1, &u);
         }
         else if (ci > 0)
         {
            _braid_UGetVector(core, level, ci-1, &u);
         }

         /* F-relaxation */
         for (fi = flo; fi <= fhi; fi++)
         {
            _braid_Step(core, level, fi, NULL, u);
            _braid_USetVector(core, level, fi, u, 0);
         }

         /* C-relaxation */
         if (ci > 0)
         {
            _braid_Step(core, level, ci, NULL, u);
            _braid_USetVector(core, level, ci, u, 1);
         }

         /* if ((flo <= fhi) && (interval == ncpoints)) */
         if ((flo <= fhi) && !(ci > 0))
         {
            _braid_CoreFcn(core, free)(app, u);
         }
      }
      _braid_UCommWait(core, level);
   }

   return _braid_error_flag;
}

/*----------------------------------------------------------------------------
 * F-Relax on level and restrict to level+1
 *
 * At the bottom of FRestrict(), the coarse-grid right-hand side is computed and
 * stored in c_fa[].  The result stored in c_fa[] must be considered carefully
 * to maintain a fixed point nature of the algorithm.  The FAS coarse-grid
 * equation is
 *
 *   A_c(u_c) = R(f - A(u)) + A_c(R(u))
 *
 * where R() is restriction, and A() and A_c() are the fine and coarse
 * operators.  We desire our algorithm to be a fixed-point method, in that the
 * exact solution (from sequential time stepping) should yield a zero initial
 * residual and that the residual should stay zero as Braid iterates.  This is
 * actually a subtle point.  In this case, the solution u_c should be equivalent
 * to the solution u.  Since R(f - A(u)) = 0, this implies that
 *
 *   A_c(u_c) = A_c(R(u))
 *
 * This further implies that the initial guess provided to the implicit solve
 * routines in A_c() must be consistent on the right an left hand sides.
 *
 * The function (@ref _braid_GetUInit()) provides this functionality by
 * encapsulating all decisions about how to set this initial guess (called
 * ustop) The ustop values for A_c(R(u)) are set in (@ _braid_Residual) and for
 * A_c(u_c), they are set in (@ _braid_step).
 *
 * storage == -2 implies that (@ref _braid_GetUInit()) will always use the
 * previous time step value as the initial guess, even if you have better
 * information, which is the case at C-points on the fine grid, and at all
 * points on coarse-levels.
 *
 * storage == -1 implies that (@ref _braid_GetUInit()) will always use the best
 * information.  The value at the previous time step is used as the initial
 * guess only at F-points on the fine-grid.  The va[] values provide all initial
 * guess at F- and C-points on coarse-grids.
 *
 * storage == 0 is the same as -1, except that storage also exists at fine-grid
 * F-points.
 *----------------------------------------------------------------------------*/

braid_Int
_braid_FRestrict(braid_Core   core,
                 braid_Int    level)
{
   MPI_Comm             comm        = _braid_CoreElt(core, comm);
   braid_App            app         = _braid_CoreElt(core, app);
   _braid_Grid        **grids       = _braid_CoreElt(core, grids);
   braid_AccessStatus   astatus     = _braid_CoreElt(core, astatus);
   braid_Int            iter        = _braid_CoreElt(core, niter);
   braid_Int            print_level = _braid_CoreElt(core, print_level);
   braid_Int            access_level= _braid_CoreElt(core, access_level);
   braid_Int            tnorm       = _braid_CoreElt(core, tnorm);
   braid_Real          *tnorm_a     = _braid_CoreElt(core, tnorm_a);
   braid_Int            nrefine     = _braid_CoreElt(core, nrefine);
   braid_Int            gupper      = _braid_CoreElt(core, gupper);
   braid_Int            cfactor     = _braid_GridElt(grids[level], cfactor);
   braid_Int            ncpoints    = _braid_GridElt(grids[level], ncpoints);
   braid_Real          *ta          = _braid_GridElt(grids[level], ta);
   braid_Int            f_ilower    = _braid_GridElt(grids[level], ilower);
   _braid_CommHandle   *recv_handle = NULL;
   _braid_CommHandle   *send_handle = NULL;

   braid_Int            c_level, c_ilower, c_iupper, c_index, c_i, c_ii;
   braid_Vector         c_u, *c_va, *c_fa;

   braid_Vector         u, r;
   braid_Int            interval, flo, fhi, fi, ci;
   braid_Real           rnorm, grnorm, rnorm_temp, rnm;

   c_level  = level+1;
   c_ilower = _braid_GridElt(grids[c_level], ilower);
   c_iupper = _braid_GridElt(grids[c_level], iupper);
   c_va     = _braid_GridElt(grids[c_level], va);
   c_fa     = _braid_GridElt(grids[c_level], fa);

   rnorm = 0.0;

   _braid_UCommInit(core, level);

   /* Start from the right-most interval.
    * 
    * Do an F-relax and then a C-relax.  These relaxations are needed to compute
    * the residual, which is needed for the coarse-grid right-hand-side and for
    * convergence checking on the finest grid.  This loop updates va and fa. */
   for (interval = ncpoints; interval > -1; interval--)
   {
      _braid_GetInterval(core, level, interval, &flo, &fhi, &ci);

      if (flo <= fhi)
      {
         _braid_UGetVector(core, level, flo-1, &r);
      }
      else if (ci > 0)
      {
         _braid_UGetVector(core, level, ci-1, &r);
      }

      /* F-relaxation */
      _braid_GetRNorm(core, -1, &rnm);
      for (fi = flo; fi <= fhi; fi++)
      {
         _braid_Step(core, level, fi, NULL, r);
         _braid_USetVector(core, level, fi, r, 0);
         
         /* Allow user to process current vector, note that r here is
          * temporarily holding the state vector */
         if( (access_level >= 3) )
         {
            _braid_AccessStatusInit(ta[fi-f_ilower], fi, rnm, iter, level, nrefine, gupper,
                                    0, 0, braid_ASCaller_FRestrict, astatus);
            _braid_AccessVector(core, astatus, r);
         }
      }

      /* Allow user to process current C-point */
      if( (access_level>= 3) && (ci > -1) )
      {
         _braid_UGetVectorRef(core, level, ci, &u);
         _braid_AccessStatusInit(ta[ci-f_ilower], ci, rnm, iter, level, nrefine, gupper,
                                 0, 0, braid_ASCaller_FRestrict, astatus);
         _braid_AccessVector(core, astatus, u);
      }
      
      /* Compute residual and restrict */
      if (ci > 0)
      {
         /* Compute FAS residual */
         _braid_UGetVectorRef(core, level, ci, &u);
         _braid_FASResidual(core, level, ci, u, r);

         /* Compute rnorm (only on level 0) */
         if (level == 0)
         {
            _braid_CoreFcn(core, spatialnorm)(app, r, &rnorm_temp);
            tnorm_a[interval] = rnorm_temp;       /* inf-norm uses tnorm_a */
            if(tnorm == 1) 
            {  
               rnorm += rnorm_temp;               /* one-norm combination */ 
            }
            else if(tnorm == 2)
            {  
               rnorm += (rnorm_temp*rnorm_temp);  /* two-norm combination */
            }
         }

         /* Restrict u and residual, coarsening in space if needed */
         _braid_MapFineToCoarse(ci, cfactor, c_index);
         _braid_Coarsen(core, c_level, ci, c_index, u, &c_va[c_index-c_ilower]);
         _braid_Coarsen(core, c_level, ci, c_index, r, &c_fa[c_index-c_ilower]);
      }
      else if (ci == 0)
      {
         /* Restrict initial condition, coarsening in space if needed */
         _braid_UGetVectorRef(core, level, 0, &u);
         _braid_Coarsen(core, c_level, 0, 0, u, &c_va[0]);
      }

      if ((flo <= fhi) || (ci > 0))
      {
         _braid_CoreFcn(core, free)(app, r);
      }
   }
   _braid_UCommWait(core, level);

   /* If debug printing, print out tnorm_a for this interval. This
    * should show the serial propagation of the exact solution */
   if ((print_level >= 2) && (level == 0) )
   {
      _braid_PrintSpatialNorms(core, tnorm_a, ncpoints);
   }

   /* Compute rnorm (only on level 0) */
   if (level == 0)
   {
      if(tnorm == 1)          /* one-norm reduction */
      {  
         MPI_Allreduce(&rnorm, &grnorm, 1, braid_MPI_REAL, MPI_SUM, comm);
      }
      else if(tnorm == 3)     /* inf-norm reduction */
      {  
         _braid_Max(tnorm_a, ncpoints, &rnorm); 
         MPI_Allreduce(&rnorm, &grnorm, 1, braid_MPI_REAL, MPI_MAX, comm);
      }
      else                    /* default two-norm reduction */
      {  
         MPI_Allreduce(&rnorm, &grnorm, 1, braid_MPI_REAL, MPI_SUM, comm);
         grnorm = sqrt(grnorm);
      }

      /* Store new rnorm */
      _braid_SetRNorm(core, -1, grnorm);
   }
   
   /* Now apply coarse residual to update fa values */

   /* Set initial guess on coarse level */
   _braid_InitGuess(core, c_level);

   /* Initialize update of c_va[-1] boundary */
   if (c_ilower <= c_iupper)
   {
      _braid_CommRecvInit(core, c_level, c_ilower-1, &c_va[-1],
                          &recv_handle);
      _braid_CommSendInit(core, c_level, c_iupper, c_va[c_iupper-c_ilower],
                          &send_handle);
   }

   /* Start with rightmost point */
   for (c_i = c_iupper; c_i >= c_ilower; c_i--)
   {
      if (c_i > 0)
      {
         c_ii = c_i - c_ilower;
         if (c_ii == 0)
         {
            /* Finalize update of c_va[-1] */
            _braid_CommWait(core, &recv_handle);
         }
         _braid_CoreFcn(core, clone)(app, c_va[c_ii-1], &c_u);
         _braid_Residual(core, c_level, c_i, c_va[c_ii], c_u);
         _braid_CoreFcn(core, sum)(app, 1.0, c_u, 1.0, c_fa[c_ii]);
         _braid_CoreFcn(core, free)(app, c_u);
      }
   }
   _braid_CommWait(core, &send_handle);
  
   return _braid_error_flag;
}

/*----------------------------------------------------------------------------
 * F-Relax on level and interpolate to level-1
 *----------------------------------------------------------------------------*/

braid_Int
_braid_FInterp(braid_Core  core,
               braid_Int   level)
{
   braid_App          app          = _braid_CoreElt(core, app);
   _braid_Grid      **grids        = _braid_CoreElt(core, grids);
   braid_AccessStatus astatus      = _braid_CoreElt(core, astatus);
   braid_Int          iter         = _braid_CoreElt(core, niter);
   braid_Int          access_level = _braid_CoreElt(core, access_level);
   braid_Int          nrefine      = _braid_CoreElt(core, nrefine);
   braid_Int          gupper       = _braid_CoreElt(core, gupper);
   braid_Int          ilower       = _braid_GridElt(grids[level], ilower);
   braid_Int          ncpoints     = _braid_GridElt(grids[level], ncpoints);
   braid_Vector      *va           = _braid_GridElt(grids[level], va);
   braid_Real        *ta           = _braid_GridElt(grids[level], ta);
   
   braid_Real         rnorm;
   braid_Int          f_level, f_cfactor, f_index;
   braid_Vector       f_u, f_e;

   braid_Vector       u, e;
   braid_Int          flo, fhi, fi, ci;
   braid_Int          interval;

   f_level   = level-1;
   f_cfactor = _braid_GridElt(grids[f_level], cfactor);

   _braid_GetRNorm(core, -1, &rnorm);
   
   _braid_UCommInitF(core, level);

   /**
    * Start from the right-most interval 
    *
    * First, generate the coarse-grid F-points through F-relaxation and
    * interpolate them to the fine grid, where they are C-points.  Second,
    * interpolate the coarse-grid C-points to the fine-grid.  The user-defined
    * spatial refinement (if set) is also called.  
    **/
   for (interval = ncpoints; interval > -1; interval--)
   {
      _braid_GetInterval(core, level, interval, &flo, &fhi, &ci);

      /* Relax and interpolate F-points, refining in space if needed */
      if (flo <= fhi)
      {
         _braid_UGetVector(core, level, flo-1, &u);
      }
      for (fi = flo; fi <= fhi; fi++)
      {
         _braid_Step(core, level, fi, NULL, u);
         _braid_USetVector(core, level, fi, u, 0);
         /* Allow user to process current vector */
         if( (access_level >= 3) )
         {
<<<<<<< HEAD
            _braid_AccessStatusInit(ta[fi-ilower], fi, rnorm, iter+1, level, nrefine, gupper,
=======
            _braid_AccessStatusInit(ta[fi-ilower], rnorm, iter, level, nrefine, gupper,
>>>>>>> 191d1664
                                    0, 0, braid_ASCaller_FInterp, astatus);
            _braid_AccessVector(core, astatus, u);
         }
         e = va[fi-ilower];
         _braid_CoreFcn(core, sum)(app, 1.0, u, -1.0, e);
         _braid_MapCoarseToFine(fi, f_cfactor, f_index);
         _braid_Refine(core, f_level, f_index, fi, e, &f_e);
         _braid_UGetVectorRef(core, f_level, f_index, &f_u);
         _braid_CoreFcn(core, sum)(app, 1.0, f_e, 1.0, f_u);
         _braid_USetVectorRef(core, f_level, f_index, f_u);
         _braid_CoreFcn(core, free)(app, f_e);
      }
      if (flo <= fhi)
      {
         _braid_CoreFcn(core, free)(app, u);
      }

      /* Interpolate C-points, refining in space if needed */
      if (ci > 0)
      {
         _braid_UGetVectorRef(core, level, ci, &u);
         /* Allow user to process current C-point */
         if( (access_level >= 3) )
         {
<<<<<<< HEAD
            _braid_AccessStatusInit(ta[ci-ilower], ci, rnorm, iter+1, level, nrefine, gupper,
=======
            _braid_AccessStatusInit(ta[ci-ilower], rnorm, iter, level, nrefine, gupper,
>>>>>>> 191d1664
                                    0, 0, braid_ASCaller_FInterp, astatus);
            _braid_AccessVector(core, astatus, u);
         }
         e = va[ci-ilower];
         _braid_CoreFcn(core, sum)(app, 1.0, u, -1.0, e);
         _braid_MapCoarseToFine(ci, f_cfactor, f_index);
         _braid_Refine(core, f_level, f_index, ci, e, &f_e);
         _braid_UGetVectorRef(core, f_level, f_index, &f_u);
         _braid_CoreFcn(core, sum)(app, 1.0, f_e, 1.0, f_u);
         _braid_USetVectorRef(core, f_level, f_index, f_u);
         _braid_CoreFcn(core, free)(app, f_e);
      }
   }

   _braid_UCommWait(core, level);

   /* Clean up */
   _braid_GridClean(core, grids[level]);

   return _braid_error_flag;
}

/*----------------------------------------------------------------------------
 * Refine in Space at every point on processor if r_space is set
 *----------------------------------------------------------------------------*/

braid_Int
_braid_FRefineSpace(braid_Core   core,
                    braid_Int   *refined_ptr)
{

   MPI_Comm      comm    = _braid_CoreElt(core, comm);
   _braid_Grid **grids   = _braid_CoreElt(core, grids);   
   
   braid_Int     r_space = _braid_CoreElt(core, r_space);
   braid_Int     ilower  = _braid_GridElt(grids[0], ilower);
   braid_Int     iupper  = _braid_GridElt(grids[0], iupper);
   braid_Real   *ta      = _braid_GridElt(grids[0], ta); 

   braid_Int     global_r_space;
   braid_Int     i, ii;
   braid_Vector  c_vec, f_vec;  

   if ( _braid_CoreElt(core, scoarsen) != NULL )
   {
       
      if ( r_space > 0 )  
      {         
         for ( i = ilower; i <= iupper; i++ )
         {
            ii = i-ilower;
            _braid_UGetVectorRef(core, 0, i , &c_vec);
             
            if ( c_vec != NULL )
            {
               _braid_RefineBasic(core, -1, &ta[ii], &ta[ii], c_vec, &f_vec);
               _braid_USetVectorRef(core, 0, i, f_vec);
            }
         }                       
      }
    
      /* Check if any refinment was completed globally. If true then refine the 
         initial time point if not done already, increase nrefine, and return 2 */
      MPI_Allreduce(&r_space, &global_r_space, 1, braid_MPI_INT, MPI_MAX, comm);
      if (global_r_space > 0)
      { 
         /* Need to make sure to refine the first point. If it is a lone C point
            on a processor r_space then can never be set for that processor */ 
         if ( ilower == 0 && r_space == 0 )
         {
            _braid_UGetVectorRef(core, 0, 0, &c_vec);
            _braid_RefineBasic(core, -1, &ta[0], &ta[0], c_vec, &f_vec);
            _braid_USetVectorRef(core, 0, 0, f_vec);     
         }       
                
         *refined_ptr = 2;
         _braid_CoreElt(core, nrefine) += 1;
      }
      else
      {
         *refined_ptr = 0;
      }
   }
   else
   {
      *refined_ptr = 0;
   }
    
   /* Reset r_space */
   _braid_CoreElt(core, r_space) = 0;
   return _braid_error_flag;
}

/*----------------------------------------------------------------------------
 * Create a new fine grid (level 0) and corresponding grid hierarchy by refining
 * the current fine grid based on user-provided refinement factors.  Return the
 * boolean 'refined_ptr' to indicate whether grid refinement was actually done.
 * To simplify the algorithm, refinement factors are automatically capped to be
 * no greater than the coarsening factor (for level 0).  The grid data is also
 * redistributed to achieve good load balance in the temporal dimension.  If the
 * refinement factor is 1 in each time interval, no refinement is done.
 *
 * This routine is somewhat complex, but an attempt was made to use consistent
 * terminology throughout.  We refer to the initial level 0 grid as the "coarse"
 * grid and the new level 0 grid as the "fine" grid.  The routine starts with
 * the coarse grid and creates an intermediate "refined" grid that is co-located
 * with the parent coarse grid data distribution.  On this refined grid, a
 * number of things are constructed: the mapping between the coarse and fine
 * indexes; the new fine time values; and the injected and (possibly) spatially
 * refined coarse u-vectors.  This data is then redistributed by first sending
 * the mapping and time value information to the appropriate processors (the
 * receiving side polls for arbitrary messages until each fine index is
 * accounted for).  The u-vector values are communicated in a second phase
 * (without polling).  Finally, a new hierarchy is created and the fine grid
 * values are initialized by integrating the communicated u-vector values to the
 * next C-point to the right.  Note that in the case of C-point storage, some
 * u-vector values may not need to be communicated.
 *
 * The variable names use certain conventions as well.  No prefix (usually)
 * indicates a coarse variable, and the prefixes 'r_' and 'f_' indicate data on
 * the "refined" and "fine" grids, respectively.  Characters 'c', 'f', and 'a'
 * usually mean "coarse", "fine", and "array".  Indexes 'i', 'r_i', and 'f_i'
 * refer to global indexes, while 'ii', 'r_ii', and 'f_ii' are local indexes.
 *
 * Here are some important variables along with a brief description (they are
 * illustrated further in the example below):
 *
 *   gupper, f_gupper - global upper index for coarse and fine grids
 *   ilower,   iupper,   npoints   - extents and size of local coarse interval
 *   r_ilower, r_iupper, r_npoints - extents and size of local refined interval
 *   f_ilower, f_iupper, f_npoints - extents and size of local fine interval
 *
 *   r_ca - index map from fine to coarse on the refined grid  (size 'r_npoints')
 *   r_ta - time values on the refined grid                    (size 'r_npoints+2')
 *   r_fa - index map from coarse to fine on the refined grid  (size 'npoints+1')
 *          (note the extra value)
 *   f_ca - index map from fine to coarse on the fine grid     (size 'f_npoints')
 *
 *   send_ua - array of u-vectors to send to new processors    (size 'npoints')
 *   recv_ua - array of u-vectors received from old processors (size 'f_npoints')
 *
 * Example: Some processor p owns the coarse interval, ilower = 29, iupper = 33.
 * The coarsening factor is 3 and 'rfactors' indicates the refinement factor for
 * the coarse interval to the left.  From this, an intermediate refined grid and
 * a final fine grid are formed as described above.
 *
 *   Coarse            |-----------c-----------|-----------|-----------c
 *     Grid           29          30          31          32          33
 * 
 * rfactors            3           1           2           3           2
 * 
 *  Refined ---c---|---|-----------c-----|-----|---c---|---|-----c-----|
 *     Grid   57  58  59          60    61    62  63  64  65    66    67
 * 
 * r_ilower   57
 *     r_ca   -1  -1  29          30    -1    31  -1  -1  32    -1    33
 *     r_ta    *   *   *           *     *     *   *   *   *     *     *
 *     r_fa           59          60          62          65          67          70
 *  send_ua            *           *           *           *           *
 * 
 *     Fine      |-----|---c---|---|-----c-----|---|---c---|-----|-----c
 *     Grid     61    62  63  64  65    66    67  68  69  70    71    72
 *              
 * f_ilower     61
 *     f_ca     -1    31  -1  -1  32    -1    33  -1  -1  34    -1    35
 *  f_first           62
 *   f_next                                                                       74
 *  recv_ua      0     *   0   0   *     0     *   0   0   *     0     *
 * 
 * When storing C-pts only, data from coarse indices 29 and 34 are not needed,
 * so we have the following differences from above:
 *     r_ca   -1  -1  -1          30    -1    31  -1  -1  32    -1    33
 *  send_ua            0           *           *           *           *
 *     f_ca     -1    31  -1  -1  32    -1    33  -1  -1  -1    -1    35
 *  recv_ua      0     *   0   0   *     0     *   0   0   0     0     *
 * 
 *----------------------------------------------------------------------------*/

braid_Int
_braid_FRefine(braid_Core   core,
               braid_Int   *refined_ptr)
{
   MPI_Comm           comm            = _braid_CoreElt(core, comm);
   braid_App          app             = _braid_CoreElt(core, app);
   braid_Int          iter            = _braid_CoreElt(core, niter);
   braid_Int          refine          = _braid_CoreElt(core, refine);
   braid_Int         *rfactors        = _braid_CoreElt(core, rfactors);
   braid_Int          nrefine         = _braid_CoreElt(core, nrefine);
   braid_Int          max_refinements = _braid_CoreElt(core, max_refinements);
   braid_Int          tpoints_cutoff  = _braid_CoreElt(core, tpoints_cutoff);
   braid_AccessStatus astatus         = _braid_CoreElt(core, astatus);
   braid_BufferStatus bstatus         = _braid_CoreElt(core, bstatus);
   braid_Int          access_level    = _braid_CoreElt(core, access_level);
   _braid_Grid      **grids           = _braid_CoreElt(core, grids);
   braid_Int          ncpoints        = _braid_GridElt(grids[0], ncpoints);

   braid_Real     rnorm;

   /* Use prefix 'r_' for the refined version of the current grid level 0, and
    * use prefix 'f_' for the fine grid in the new distribution. */

   braid_Int      npoints, ilower, iupper, gupper, i, j, ii;
   braid_Int      r_npoints, r_ilower, r_iupper, r_i, r_ii;
   braid_Int      f_npoints, f_ilower, f_iupper, f_gupper, f_i, f_j, f_ii;
   braid_Int     *r_ca, *r_fa, *f_ca, f_first, f_next, next;
   braid_Real    *ta, *r_ta_alloc, *r_ta, *f_ta;

   braid_Vector  *send_ua, *recv_ua, u;
   braid_Int     *send_procs, *recv_procs, *send_unums, *recv_unums, *iptr;
   braid_Real    *send_buffer, *recv_buffer, **send_buffers, **recv_buffers, *bptr;
   void          *buffer;
   braid_Int      send_size, recv_size, *send_sizes, size, isize, max_usize;
   braid_Int      ncomms, nsends, nrecvs, nreceived, nprocs, proc, prevproc;
   braid_Int      unum, send_msg, recv_msg;
   MPI_Request   *requests, request;
   MPI_Status    *statuses, status;

   _braid_Grid   *f_grid;
   braid_Int      cfactor, rfactor, m, interval, flo, fhi, fi, ci, f_hi, f_ci;

#if DEBUG
   braid_Int  myproc;
   /*cfactor = 6;*/ /* RDF HACKED TEST */
   MPI_Comm_rank(comm, &myproc);
#endif

   /* Only refine if refinement is turned on */
   if(refine == 0)
   {
      *refined_ptr = 0;
      return _braid_error_flag;
   }

   gupper  = _braid_CoreElt(core, gupper);
   ilower  = _braid_GridElt(grids[0], ilower);
   iupper  = _braid_GridElt(grids[0], iupper);
   npoints = iupper - ilower + 1;
   
   /* If reached max refinements or have too many time points, stop refining */
   if( !((nrefine < max_refinements) && (gupper < tpoints_cutoff)) )
   {
      _braid_CoreElt(core, refine)   = 0;
      _braid_CoreElt(core, rstopped) = iter;
      _braid_FRefineSpace(core, refined_ptr);
      return _braid_error_flag;
   }

   /*-----------------------------------------------------------------------*/
   /* 1. Compute f_gupper and the local interval extents for both the refined
    * and fine grids.  The local refined interval contains the fine grid points
    * underlying the coarse interval (ilower-1, iupper]. */

   /* Compute f_gupper and r_npoints */
   _braid_GetCFactor(core, 0, &cfactor);
   r_npoints = 0;
   for (i = ilower; i <= iupper; i++)
   {
      /* First modify rfactor to be no greater than cfactor (required) */
      ii = i - ilower;
      if (rfactors[ii] < 1)
      {
         _braid_Error(braid_ERROR_GENERIC, "Refinement factor smaller than one");
         rfactors[ii] = 1;
      }
      rfactors[ii] = _braid_min(rfactors[ii], cfactor);
      r_npoints += rfactors[i-ilower];
   }
   MPI_Allreduce(&r_npoints, &f_gupper, 1, braid_MPI_INT, MPI_SUM, comm);
   f_gupper--;

#if DEBUG
   for (i = ilower; i <= iupper; i++)
   {
      ii = i - ilower;
      printf("%d %d: 0 rfactor %d = %d\n", FRefine_count, myproc, i, rfactors[ii]);
   }
#endif

   /* Check to see if we need to refine, and return if not */
   if (f_gupper == gupper)
   {
      _braid_FRefineSpace(core, refined_ptr);
      return _braid_error_flag;
   }
   else
   {
      _braid_CoreElt(core, r_space) = 0;
   }
      
   /* Compute r_ilower and r_iupper */
   MPI_Scan(&r_npoints, &r_iupper, 1, braid_MPI_INT, MPI_SUM, comm);
   r_ilower = r_iupper - r_npoints;
   r_iupper = r_iupper - 1;

   /* Compute f_ilower, f_iupper, and f_npoints for the final distribution */
   MPI_Comm_size(comm, &nprocs);
   MPI_Comm_rank(comm, &proc);
   _braid_GetBlockDistInterval((f_gupper+1), nprocs, proc, &f_ilower, &f_iupper);
   f_npoints = f_iupper - f_ilower + 1;

   /* Initialize the new fine grid */
   _braid_GridInit(core, 0, f_ilower, f_iupper, &f_grid);

   /*-----------------------------------------------------------------------*/
   /* 2. On the refined grid, compute the mapping between coarse and fine
    * indexes (r_ca, r_fa) and the fine time values (r_ta). */

   r_ca = _braid_CTAlloc(braid_Int,  r_npoints);
   r_ta_alloc = _braid_CTAlloc(braid_Real, r_npoints+2);
   r_ta = &r_ta_alloc[1];
   r_fa = _braid_CTAlloc(braid_Int,  npoints+1);
   ta = _braid_GridElt(grids[0], ta);

   r_ta[-1]=ta[-1];
   r_ii = 0;
   for (i = (ilower-1); i < iupper; i++)
   {
      ii = i-ilower;
      rfactor = rfactors[ii+1];

      for (j = 1; j <= rfactor; j++)
      {
         if (j < rfactor)
         {
            r_ca[r_ii] = -1;
            /* This works because we have ta[-1] */
            r_ta[r_ii] = ta[ii] + (((braid_Real)j)/rfactor)*(ta[ii+1]-ta[ii]);
         }
         else
         {
            r_ca[r_ii] = i+1;
            r_ta[r_ii] = ta[ii+1];
            r_fa[ii+1] = r_ilower + r_ii;
         }

         r_ii++;
      }
   }

   /* Get the next r_fa value to my right */
   ncomms = 2; /* Upper bound */
   requests = _braid_CTAlloc(MPI_Request, ncomms);
   statuses = _braid_CTAlloc(MPI_Status,  ncomms);
   ncomms = 0;
   if (npoints > 0)
   {
      braid_Real send_buf[2], recv_buf[2];
      send_buf[0]=r_fa[0];
      send_buf[1]=r_ta[0];     
      /* Post r_fa receive */
      r_fa[npoints] = f_gupper+1;
      if (iupper < gupper)
      {
         MPI_Irecv(recv_buf, 2, braid_MPI_REAL, MPI_ANY_SOURCE, 2, comm,
                   &requests[ncomms++]);
      }

      /* Post r_fa send */
      if (ilower > 0)
      {
         _braid_GetBlockDistProc((gupper+1), nprocs, (ilower-1), &prevproc);
         MPI_Isend(send_buf, 2, braid_MPI_REAL, prevproc, 2, comm,
                   &requests[ncomms++]);
      }
      MPI_Waitall(ncomms, requests, statuses);
      if ( iupper < gupper )
      {
         r_fa[npoints]=recv_buf[0];
         r_ta[r_npoints]=recv_buf[1];
      }
   }
   _braid_TFree(requests);
   _braid_TFree(statuses);

   /* If storing only C-points on the fine grid (and NOT using shell vectors),
    *  modify r_ca to mark only those coarse points that need to be sent to
    * initialize the C-points */
   if (_braid_CoreElt(core, storage) != 0 && _braid_CoreElt(core, useshell) != 1)
   {
      for (ii = 0; ii < npoints; ii++)
      {
         /* If the index for the next coarse point is not larger than the index
          * for the next C-point, then the coarse point is not needed */
         if ( !(r_fa[ii+1] > _braid_NextCPoint(r_fa[ii], cfactor)) )
         {
            r_ii = r_fa[ii] - r_ilower;
            r_ca[r_ii] = -1;
         }
      }
   }

   /*-----------------------------------------------------------------------*/
   /* 3. Send the index mapping and time value information (r_ca, r_ta) to the
    * appropriate processors to build index mapping and time value information
    * for the fine grid (f_ca, f_ta).  Also compute f_first and f_next. */

   /* Post f_next receive */
   f_next = -1;
   if (f_npoints > 0)
   {
      f_next = f_gupper+1;
      if (f_iupper < f_gupper)
      {
         MPI_Irecv(&f_next, 1, braid_MPI_INT, MPI_ANY_SOURCE, 3, comm, &request);
      }
   }

   /* Compute send information and send f_next info */
   size = 2*sizeof(braid_Int);         /* size of two integers */
   _braid_NBytesToNReals(size, isize); /* convert to units of braid_Real */
   send_procs  = _braid_CTAlloc(braid_Int,  r_npoints);
   send_sizes  = _braid_CTAlloc(braid_Int,  r_npoints);
   send_buffer = _braid_CTAlloc(braid_Real, r_npoints*(1+isize+1));
   bptr = send_buffer;
   nsends = -1;
   _braid_GetBlockDistProc((f_gupper+1), nprocs, (r_ilower-1), &prevproc);
   ii = 0;
   for (r_ii = 0; r_ii < r_npoints; r_ii++)
   {
      r_i = r_ilower + r_ii;
      _braid_GetBlockDistProc((f_gupper+1), nprocs, r_i, &proc);
      if ((proc != prevproc) || (nsends < 0))
      {
         nsends++;
         send_procs[nsends] = proc;
         bptr++; /* leave room for size value */

         if ((proc != prevproc) && (prevproc > -1))
         {
            /* Send f_next info */
            MPI_Send(&r_fa[ii], 1, braid_MPI_INT, prevproc, 3, comm);
         }
         prevproc = proc;
      }
      send_sizes[nsends] += (isize+1);

      iptr = (braid_Int *) bptr;
      iptr[0] = r_i;
      iptr[1] = r_ca[r_ii];
      bptr += isize;
      bptr[0] = r_ta[r_ii];
      bptr++;

      /* Update f_next info */
      if (r_fa[ii] == r_i)
      {
         ii++;
      }
   }
   nsends++;

#if DEBUG
   for (m = 0; m < nsends; m++)
   {
      size = send_sizes[m];
      proc = send_procs[m];
      printf("%d %d: 1 send %d, proc = %d, send size = %d\n",
             FRefine_count, myproc, m, proc, size);
   }
#endif

   requests = _braid_CTAlloc(MPI_Request, nsends);
   statuses = _braid_CTAlloc(MPI_Status,  nsends);

   /* Post sends (do this first, since we will poll on receives) */
   bptr = send_buffer;
   for (m = 0; m < nsends; m++)
   {
      size = send_sizes[m];
      proc = send_procs[m];
      bptr[0] = (braid_Real) size; /* insert size at the beginning */
      MPI_Isend(bptr, (1+size), braid_MPI_REAL, proc, 4, comm, &requests[m]);
      bptr += (1+size);
   }

   /* Post receives */
   recv_size = f_npoints*(1+isize+1); /* max receive size */
   recv_buffer = _braid_CTAlloc(braid_Real, recv_size);
   f_ca = _braid_CTAlloc(braid_Int,  f_npoints);
   f_ta = _braid_GridElt(f_grid, ta);
   nreceived = 0;
   while (nreceived < f_npoints)
   {
      /* post receive from arbitrary process (should always get at least one) */
      bptr = recv_buffer;
      size = recv_size;
      MPI_Recv(bptr, (1+size), braid_MPI_REAL, MPI_ANY_SOURCE, 4, comm, &status);

      size = (braid_Int) bptr[0];
      bptr++;
      for (j = 0; j < size; j += (isize+1))
      {
         iptr = (braid_Int *) bptr;
         f_i = iptr[0];
         f_ii = f_i - f_ilower;
         f_ca[f_ii] = iptr[1];
         bptr += isize;
         f_ta[f_ii] = bptr[0];
         bptr++;
         {
#if DEBUG
            printf("%d %d: 1 f_i = %02d, f_ca = %2d, f_ta = %f  (recv %2d) \n",
                   FRefine_count, myproc, f_i, f_ca[f_ii], f_ta[f_ii], nreceived);
#endif
         }
         nreceived++;
      }

   }

   /* Finish sends and f_next receive */
   MPI_Waitall(nsends, requests, statuses);
   if (f_npoints > 0)
   {
      if (f_iupper < f_gupper)
      {
         MPI_Wait(&request, &status);
      }
   }

   /* Compute f_first */
   f_first = f_next;
   for (f_ii = 0; f_ii < f_npoints; f_ii++)
   {
      if (f_ca[f_ii] > -1)
      {
         f_first = f_ilower + f_ii;
         break;
      }
   }

#if DEBUG
   printf("%d %d: 2 f_first = %d, f_next = %d\n",
          FRefine_count, myproc, f_first, f_next);
#endif

   /* Free up some memory */
   _braid_TFree(requests);
   _braid_TFree(statuses);
   _braid_TFree(send_procs);
   _braid_TFree(send_sizes);
   _braid_TFree(send_buffer);
   _braid_TFree(recv_buffer);

   /*-----------------------------------------------------------------------*/
   /* 4. Build u-vectors on the fine grid (send_ua) by first integrating on the
    * coarse grid, then injecting and refining spatially.  Redistribute these
    * u-vectors to the fine grid (recv_ua). */

   send_ua = _braid_CTAlloc(braid_Vector, npoints);
   send_procs = _braid_CTAlloc(braid_Int, npoints);
   send_unums = _braid_CTAlloc(braid_Int, npoints);
   send_buffers = _braid_CTAlloc(braid_Real *, npoints);

   recv_ua = _braid_CTAlloc(braid_Vector, f_npoints);
   recv_procs = _braid_CTAlloc(braid_Int, f_npoints);
   recv_unums = _braid_CTAlloc(braid_Int, f_npoints);
   recv_buffers = _braid_CTAlloc(braid_Real *, f_npoints);

   _braid_GetRNorm(core, -1, &rnorm);

   _braid_UCommInitF(core, 0);

   /* Start from the right-most interval */
   for (interval = ncpoints; interval > -1; interval--)
   {
      _braid_GetInterval(core, 0, interval, &flo, &fhi, &ci);

      /* Integrate F-points and refine in space */
      if (flo <= fhi)
      {
         _braid_UGetVector(core, 0, flo-1, &u);
         for (fi = flo; fi <= fhi; fi++)
         {
            _braid_Step(core, 0, fi, NULL, u);
            _braid_USetVector(core, 0, fi, u, 0); /* needed for communication */

            /* Set send_ua */
            ii = fi - ilower;
            r_ii = r_fa[ii] - r_ilower;
            if (r_ca[r_ii] > -1)
            {
               _braid_RefineBasic(core, -1, &r_ta[r_ii], &ta[ii], u, &send_ua[ii]);
            }

            /* Allow user to process current vector */
            if( (access_level >= 3) )
            {
               _braid_AccessStatusInit(ta[ii], fi, rnorm, iter, 0, nrefine, gupper,
                                       0, 0, braid_ASCaller_FRefine, astatus);
               _braid_AccessVector(core, astatus, u);
            }
         }
         _braid_CoreFcn(core, free)(app, u);
      }

      /* Refine C-points in space */
      if (ci > -1)
      {
         _braid_UGetVectorRef(core, 0, ci, &u);

         /* Set send_ua */
         ii = ci - ilower;
         r_ii = r_fa[ii] - r_ilower;
         if (r_ca[r_ii] > -1)
         {
            _braid_RefineBasic(core, -1, &r_ta[r_ii], &ta[ii], u, &send_ua[ii]);
         }

         /* Allow user to process current vector */
         if( (access_level >= 3) )
         {
            _braid_AccessStatusInit(ta[ii], ci, rnorm, iter, 0, nrefine, gupper,
                                    0, 0, braid_ASCaller_FRefine, astatus);
            _braid_AccessVector(core, astatus, u);
         }
      }
   }

   _braid_UCommWait(core, 0);

   /* Compute nsends, send_procs, and send_unums from send_ua array */
   nsends = -1;
   prevproc = -1;
   for (ii = 0; ii < npoints; ii++)
   {
      if (send_ua[ii] != NULL)
      {
         r_i = r_fa[ii];
         _braid_GetBlockDistProc((f_gupper+1), nprocs, r_i, &proc);
         if (proc != prevproc)
         {
            nsends++;
            send_procs[nsends] = proc;
            send_unums[nsends] = 0;
            prevproc = proc;
         }
         send_unums[nsends]++;
      }
   }
   nsends++;

   /* Compute nrecvs, recv_procs, and recv_unums from f_ca array */
   nrecvs = -1;
   prevproc = -1;
   for (f_ii = 0; f_ii < f_npoints; f_ii++)
   {
      if (f_ca[f_ii] > -1)
      {
         i = f_ca[f_ii];
         _braid_GetBlockDistProc((gupper+1), nprocs, i, &proc);
         if (proc != prevproc)
         {
            nrecvs++;
            recv_procs[nrecvs] = proc;
            recv_unums[nrecvs] = 0;
            prevproc = proc;
         }
         recv_unums[nrecvs]++;
      }
   }
   nrecvs++;

   requests = _braid_CTAlloc(MPI_Request, (nsends+nrecvs));
   statuses = _braid_CTAlloc(MPI_Status,  (nsends+nrecvs));

   _braid_BufferStatusInit( 1, 0, bstatus );
   _braid_CoreFcn(core, bufsize)(app, &max_usize, bstatus); /* max buffer size */
   _braid_NBytesToNReals(max_usize, max_usize);

   /* Post u-vector receives */
   for (m = 0; m < nrecvs; m++)
   {
      unum = recv_unums[m]; /* Number of u-vectors being received */
      recv_size = unum*(1 + max_usize);
      recv_buffers[m] = _braid_CTAlloc(braid_Real, recv_size);
      MPI_Irecv(recv_buffers[m], recv_size, braid_MPI_REAL, recv_procs[m], 5, comm,
                &requests[m]);

#if DEBUG
      proc = recv_procs[m];
      printf("%d %d: 2 recv %d, proc = %d, unum = %d, size = %d\n",
             FRefine_count, myproc, m, proc, unum, recv_size);
#endif
   }
  
   /* Post u-vector sends */
   ii = 0;
   for (m = 0; m < nsends; m++)
   {
      unum = send_unums[m]; /* Number of u-vectors being sent */
      send_size = unum*(1 + max_usize);
      send_buffers[m] = _braid_CTAlloc(braid_Real, send_size);
      send_size = 0; /* Recompute send_size and realloc buffer */
      bptr = send_buffers[m];
      while (unum > 0)
      {
         if (send_ua[ii] != NULL)
         {
            /* Pack u into buffer, adjust size, and put size into buffer */
            buffer = &bptr[1];
            _braid_CoreFcn(core, bufsize)(app, &size, bstatus);
            _braid_StatusElt( bstatus, size ) = size;
            _braid_CoreFcn(core, bufpack)(app, send_ua[ii], buffer, bstatus);
            size = _braid_StatusElt(bstatus, size); 
            _braid_CoreFcn(core, free)(app, send_ua[ii]);
            _braid_NBytesToNReals(size, size);
            bptr[0] = (braid_Int) size; /* insert size at the beginning */
            bptr += (1+size);
            send_size += (1+size);
            unum--;
         }
         ii++;
      }
      send_buffers[m] = _braid_TReAlloc(send_buffers[m], braid_Real, send_size);
      MPI_Isend(send_buffers[m], send_size, braid_MPI_REAL, send_procs[m], 5, comm,
                &requests[m + nrecvs]);

#if DEBUG
      unum = send_unums[m];
      proc = send_procs[m];
      printf("%d %d: 2 send %d, proc = %d, unum = %d, size = %d\n",
             FRefine_count, myproc, m, proc, unum, send_size);
#endif
   }

#if DEBUG
   printf("%d %d: 3\n", FRefine_count, myproc);
#endif

   /* Finish communication */
   MPI_Waitall((nsends+nrecvs), requests, statuses);

#if DEBUG
   printf("%d %d: 4\n", FRefine_count, myproc);
#endif

   /* Unpack u-vectors */
   f_ii = 0;
   for (m = 0; m < nrecvs; m++)
   {
      unum = recv_unums[m];
      bptr = recv_buffers[m];
      while (unum > 0)
      {
         if (f_ca[f_ii] > -1)
         {
            /* Unpack buffer into u-vector */
            buffer = &bptr[1];
            _braid_CoreFcn(core, bufunpack)(app, buffer, &recv_ua[f_ii], bstatus);
            size = (braid_Int) bptr[0];
            bptr += (1+size);
            unum--;
         }
         f_ii++;
      }
   }

   /* Free up some memory */
   _braid_TFree(send_ua);
   _braid_TFree(send_procs);
   _braid_TFree(send_unums);
   for (m = 0; m < nsends; m++)
   {
      _braid_TFree(send_buffers[m]);
   }
   _braid_TFree(send_buffers);
   _braid_TFree(recv_procs);
   _braid_TFree(recv_unums);
   for (m = 0; m < nrecvs; m++)
   {
      _braid_TFree(recv_buffers[m]);
   }
   _braid_TFree(recv_buffers);
   _braid_TFree(requests);
   _braid_TFree(statuses);
   _braid_TFree(r_ca);
   _braid_TFree(r_ta_alloc);
   _braid_TFree(r_fa);
   _braid_TFree(f_ca);
   {
      braid_Int  level, nlevels = _braid_CoreElt(core, nlevels);
      _braid_TFree(_braid_CoreElt(core, rfactors));
      _braid_TFree(_braid_CoreElt(core, tnorm_a));

      for (level = 0; level < nlevels; level++)
      {
         _braid_GridDestroy(core, grids[level]);
      }
   }

   /*-----------------------------------------------------------------------*/
   /* 5. Build the new fine grid hierarchy, then use recv_ua to populate the
    * initial values on grid level 0.  This is done by integrating values to the
    * next C-point the right.  Because we require that rfactor <= cfactor, each
    * C-point either has a corresponding value or has a value in the F-interval
    * immediately to the left that can be integrated.  Communication from the
    * left processor may still be needed. */

#if DEBUG
   printf("%d %d: 5\n", FRefine_count, myproc);
#endif

   /* Initialize new hierarchy */
   _braid_CoreElt(core, gupper)  = f_gupper;
   _braid_CoreElt(core, nrefine) += 1;
   /*braid_SetCFactor(core,  0, cfactor);*/ /* RDF HACKED TEST */
   _braid_InitHierarchy(core, f_grid, 1);

   /* Initialize communication */
   recv_msg = 0;
   send_msg = 0;
   if (f_first > _braid_NextCPoint(f_ilower, cfactor))
   {
      recv_msg = 1;
   }
   if (f_next > _braid_NextCPoint(f_iupper+1, cfactor))
   {
      send_msg = 1;
   }
   _braid_UCommInitBasic(core, 0, recv_msg, send_msg, 0);

#if DEBUG
   printf("%d %d: 6 recv_msg = %d, send_msg = %d\n",
          FRefine_count, myproc, recv_msg, send_msg);
#endif

   /* Start from the right-most point */
   f_i = f_iupper;
   next = f_next;
   while (f_i >= f_ilower)
   {
      /* Find the next value to the left */
      u = NULL;
      for ( ; f_i >= f_ilower; f_i--)
      {
         f_ii = f_i - f_ilower;
         if (recv_ua[f_ii] != NULL)
         {
            u = recv_ua[f_ii];
            break;
         }
      }
      if ((f_i < f_ilower) && (recv_msg))
      {
         f_i = f_ilower-1; /* receive value from left processor */
         _braid_UGetVector(core, 0, f_i, &u);
      }

      /* Integrate the value if needed and set */
      if (u != NULL)
      {
         f_j = f_i;
         f_ci = _braid_NextCPoint(f_i, cfactor);
         if (next > f_ci)
         {
            /* integrate */
            f_hi = _braid_min(f_ci, f_iupper);
            for ( ; f_j < f_hi; f_j++)
            {
               _braid_USetVector(core, 0, f_j, u, 0);
               _braid_Step(core, 0, f_j+1, NULL, u);
            }
         }
         _braid_USetVector(core, 0, f_j, u, 1);
         next = f_i;
         f_i--;
      }
   }

   /* Free up some memory */
   _braid_TFree(recv_ua);

#if DEBUG
   printf("%d %d: 7\n", FRefine_count, myproc);
   fflush(stdout);
#endif

   _braid_UCommWait(core, 0);

#if DEBUG
   printf("%d %d: 8\n", FRefine_count, myproc);
   fflush(stdout);
   FRefine_count++;
#endif

   *refined_ptr = 1;

   return _braid_error_flag;
}

/*----------------------------------------------------------------------------
 * Access to XBraid on grid level
 *----------------------------------------------------------------------------*/

braid_Int
_braid_FAccess(braid_Core     core,
               braid_Int      level,
               braid_Int      done)
{
   braid_App           app         = _braid_CoreElt(core, app);
   _braid_Grid       **grids       = _braid_CoreElt(core, grids);
   braid_AccessStatus  astatus     = _braid_CoreElt(core, astatus);
   braid_Int           iter        = _braid_CoreElt(core, niter);
   braid_Int           nrefine     = _braid_CoreElt(core, nrefine);
   braid_Int           gupper      = _braid_CoreElt(core, gupper);
   braid_Int           access_level= _braid_CoreElt(core, access_level);
   braid_Int           ncpoints    = _braid_GridElt(grids[level], ncpoints);
   braid_Real          *ta         = _braid_GridElt(grids[level], ta);
   braid_Int           ilower      = _braid_GridElt(grids[level], ilower);

   braid_Real     rnorm;
   braid_Vector   u;
   braid_Int      interval, flo, fhi, fi, ci;

   _braid_UCommInitF(core, level);
   
   _braid_GetRNorm(core, -1, &rnorm);

   /* Start from the right-most interval */
   for (interval = ncpoints; interval > -1; interval--)
   {
      _braid_GetInterval(core, level, interval, &flo, &fhi, &ci);

      /* Give access at F-points */
      if (flo <= fhi)
      {
         _braid_UGetVector(core, level, flo-1, &u);
      }
      for (fi = flo; fi <= fhi; fi++)
      {
         _braid_Step(core, level, fi, NULL, u);
         _braid_USetVector(core, level, fi, u, 0);

         if (access_level >= 1)
         {
            _braid_AccessStatusInit( ta[fi-ilower], fi, rnorm, iter, level, nrefine, gupper,
                                     done, 0, braid_ASCaller_FAccess, astatus);
            _braid_AccessVector(core, astatus, u);
         }
      }
      if (flo <= fhi)
      {
         _braid_CoreFcn(core, free)(app, u);
      }

      /* Give access at C-points */
      if ((ci > -1) && (access_level >= 1))
      {
         _braid_UGetVectorRef(core, level, ci, &u);
         _braid_AccessStatusInit( ta[ci-ilower], ci, rnorm, iter, level, nrefine, gupper,
                                  done, 0, braid_ASCaller_FAccess, astatus);
         _braid_AccessVector(core, astatus, u);
      }
   }
   _braid_UCommWait(core, level);

   return _braid_error_flag;
}

/*----------------------------------------------------------------------------
 * Initialize grid hierarchy
 *----------------------------------------------------------------------------*/

braid_Int
_braid_InitHierarchy(braid_Core    core,
                     _braid_Grid  *fine_grid,
                     braid_Int     refined)
{
   MPI_Comm       comm       = _braid_CoreElt(core, comm);
   braid_Int      max_levels = _braid_CoreElt(core, max_levels);
   braid_Int      min_coarse = _braid_CoreElt(core, min_coarse);
   braid_Int     *nrels      = _braid_CoreElt(core, nrels);
   braid_Int      nrdefault  = _braid_CoreElt(core, nrdefault);
   braid_Int      gupper     = _braid_CoreElt(core, gupper);
   braid_Int     *rfactors   = _braid_CoreElt(core, rfactors);
   braid_Int      nlevels    = _braid_CoreElt(core, nlevels);
   _braid_Grid  **grids      = _braid_CoreElt(core, grids);

   /**
    * These are some common index names used to refer to intervals and
    * time points.  Here's what they mean.
    *
    * cfactor            - coarsening factor, fixed on each level
    * ilower, iupper     - lowest and highest time indices on a level for one processor, 
    *                      could be C or F points
    * clower, cupper     - lowest and highest C-point indices on a level for one processor
    *                      analagous to ilower, iupper being projected onto C-points
    * clo, chi           - the coarse level indices for clower and cupper
    * f_iupper, f_ilower - lowest and highest F-point indices on a level
    * c_iupper, c_ilower - lowest and highest time indices on the coarse level 
    *                      (analagous to ilower and iupper, but on the next level down)
    * flo, fhi, ci       - describes an interval [ci, flo, flo+1, ..., fhi] 
    * gclower, gcupper   - global lowest and highest C-point indices on a level
    **/

   braid_Int      level;
   braid_Int      ilower, iupper;
   braid_Int      clower, cupper, cfactor, ncpoints, nupoints;
   braid_Real    *ta;
   braid_Vector  *ua;
   braid_Vector  *va;
   braid_Vector  *fa;

   _braid_Grid   *grid;
   braid_Real    *f_ta;
   braid_Int      i, f_i, f_ilower, clo, chi, gclower, gcupper;

   MPI_Request    request1, request2;
   MPI_Status     status;
   braid_Int      left_proc, right_proc;

   grids[0] = fine_grid;

   /* Do sequential time marching if min_coarse is already reached */
   if ( gupper <= min_coarse )
   {
      max_levels = 1;
   }

   /* Allocate space for rfactors (and initialize to zero) */
   ilower = _braid_GridElt(grids[0], ilower);
   iupper = _braid_GridElt(grids[0], iupper);
   rfactors = _braid_CTAlloc(braid_Int, iupper-ilower+2); /* Ensures non-NULL */
   for(i = 0; i < iupper-ilower+2; i++)
   {
      /* We need to ensure an rfactor of 1 for global index 0, and for
       * the case of a user-defined residual function and F-relaxation,
       * a default rfactor value at F-points */
      rfactors[i] = 1; 
   }
   _braid_CoreElt(core, rfactors) = rfactors;

   /* Set up nrels array */
   for (level = 0; level < max_levels; level++)
   {
      if (nrels[level] < 0)
      {
         nrels[level] = nrdefault;
      }
   }

   /* Coarsen global grid to determine nlevels */
   gclower = 0;
   gcupper = gupper;
   for (level = 0; level < max_levels; level++)
   {
      grid = grids[level];
      ilower = _braid_GridElt(grid, ilower);
      iupper = _braid_GridElt(grid, iupper);
      if (level > 0)
      {
         /* Copy ta info from level-1 grid */
         ta       = _braid_GridElt(grid, ta);
         f_ilower = _braid_GridElt(grids[level-1], ilower);
         f_ta     = _braid_GridElt(grids[level-1], ta);
         cfactor  = _braid_GridElt(grids[level-1], cfactor);
         for (i = ilower; i <= iupper; i++)
         {
            _braid_MapCoarseToFine(i, cfactor, f_i);
            ta[i-ilower] = f_ta[f_i-f_ilower];
         }
      }

      _braid_GetCFactor(core, level, &cfactor);
      
      _braid_GridElt(grid, gupper) = gcupper;

      _braid_ProjectInterval(gclower, gcupper, 0, cfactor, &gclower, &gcupper);
      _braid_MapFineToCoarse(gclower, cfactor, gclower);
      _braid_MapFineToCoarse(gcupper, cfactor, gcupper);

      /* Coarsen */
      _braid_ProjectInterval(ilower, iupper, 0, cfactor, &clower, &cupper);
      _braid_MapFineToCoarse(clower, cfactor, clo);
      _braid_MapFineToCoarse(cupper, cfactor, chi);
      ncpoints = chi-clo+1;
      if (ncpoints < 0)
      {
         ncpoints = 0;
      }
      _braid_GridElt(grid, clower)   = clower;
      _braid_GridElt(grid, cupper)   = cupper;
      _braid_GridElt(grid, cfactor)  = cfactor;
      _braid_GridElt(grid, ncpoints) = ncpoints;
      if ( (gclower < gcupper) && (max_levels > level+1) &&
           ((gcupper - gclower) >= min_coarse) )
      {
         /* Initialize the coarse grid */
         _braid_GridInit(core, level+1, clo, chi, &grids[level+1]);
      }
      else
      {
         /* This is the coarsest level */
         if ( (level > 0) || (!refined) )
         {
            /* If this is a true coarse level (it has a fine grid above it in
             * the current hierarchy) or it is a fine level that was not built
             * by refining a coarser grid, then do serial time integration by
             * setting only one C-point and the rest F-points */
            if (ilower == 0)
            {
               ncpoints = 1;
            }
            else
            {
               ncpoints = 0;
            }
            /* clower > cupper indicates empty interval */
            _braid_GridElt(grid, clower)   = ilower;
            _braid_GridElt(grid, cupper)   = 0;
            _braid_GridElt(grid, cfactor)  = gupper+1;
            _braid_GridElt(grid, ncpoints) = ncpoints;
         }

         /* Stop coarsening */
         break;
      }
      
      if(level == 0)
      {   
         /* Allocate space for storage of residual norm at each C-point */
         _braid_CoreElt(core, tnorm_a)  = _braid_CTAlloc(braid_Real, ncpoints);
      }
   }
   nlevels = level+1;
   _braid_CoreElt(core, nlevels) = nlevels;

   /* Allocate ua, va, and fa here */
   for (level = 0; level < nlevels; level++)
   {
      grid = grids[level];
      ilower = _braid_GridElt(grid, ilower);
      iupper = _braid_GridElt(grid, iupper);
      if (level > 0)
      {
         va = _braid_CTAlloc(braid_Vector, iupper-ilower+2);
         fa = _braid_CTAlloc(braid_Vector, iupper-ilower+2);
         _braid_GridElt(grid, va_alloc) = va;
         _braid_GridElt(grid, fa_alloc) = fa;
         _braid_GridElt(grid, va)       = va+1;  /* shift */
         _braid_GridElt(grid, fa)       = fa+1;  /* shift */
      }

      // If on level that only stores C-points and not using the shell vector feature
      if ( ((_braid_CoreElt(core, storage) < 0) ||
            (level < _braid_CoreElt(core, storage))) &&
           (_braid_CoreElt(core, useshell)!=1) )
      {
         nupoints = _braid_GridElt(grid, ncpoints);   /* only C-points */
      }
      else
      {
         nupoints = iupper-ilower+1;                  /* all points */
      }
      ua = _braid_CTAlloc(braid_Vector, nupoints+1);
      _braid_GridElt(grid, nupoints)  = nupoints;
      _braid_GridElt(grid, ua_alloc)  = ua;
      _braid_GridElt(grid, ua)        = ua+1;  /* shift */
   }

   /* Communicate ta[-1] and ta[iupper-ilower+1] information */
   for (level = 0; level < nlevels; level++)
   {
      grid = grids[level];
      ilower = _braid_GridElt(grid, ilower);
      iupper = _braid_GridElt(grid, iupper);
      ta     = _braid_GridElt(grid, ta);

      if (ilower <= iupper)
      {
         _braid_GetProc(core, level, ilower-1, &left_proc);
         _braid_GetProc(core, level, iupper+1, &right_proc);
         
         /* Post receive to set ta[-1] on each processor*/
         if (left_proc > -1)
         {
            MPI_Irecv(&ta[-1], sizeof(braid_Real), MPI_BYTE,
                      left_proc, 1, comm, &request1);
         }
         else
         {
            /* Place a repeat value to indicate the start of the time-line for this level */
            ta[-1] = ta[0]; 
         }
         /* Post receive to set ta[iupper-ilower+1] on each processor */
         if ( _braid_CoreElt(core, scoarsen) != NULL )
         {
            if (right_proc > -1)
            {
               MPI_Irecv(&ta[iupper-ilower+1], sizeof(braid_Real), MPI_BYTE,
                         right_proc, 1, comm, &request2);
            }
            else
            {
               /* Place a repeat value to indicate the end the time-line for this level */
               ta[iupper-ilower+1] = ta[iupper-ilower];
            }
         }

         /* Post send that sets ta[-1] on each processor */
         if (right_proc > -1)
         {
            MPI_Send(&ta[iupper-ilower], sizeof(braid_Real), MPI_BYTE,
                     right_proc, 1, comm);
         }
         /* Post send that sets ta[iupper-ilower+1] on each processor */
         if ( (left_proc > -1) && ( _braid_CoreElt(core, scoarsen) != NULL ) )
         {
            MPI_Send(&ta[0], sizeof(braid_Real), MPI_BYTE, left_proc, 1, comm);
         }

         /* Finish receive */
         if (left_proc > -1)
         {
            MPI_Wait(&request1, &status);
         }
         if ( (right_proc > -1) && ( _braid_CoreElt(core, scoarsen) != NULL ) )
         {
            MPI_Wait(&request2, &status);
         }
      }
   }

   return _braid_error_flag;
}

/*----------------------------------------------------------------------------
 * Print the residual norm at ever C-point for debugging purposes 
 *----------------------------------------------------------------------------*/

braid_Int
_braid_PrintSpatialNorms(braid_Core    core,
                         braid_Real   *rnorms,     /* This processor's local residual norms at C-points */
                         braid_Int     n)          /* Length of the rnorms array */
{
   MPI_Comm       comm       = _braid_CoreElt(core, comm);
   MPI_Comm       comm_world = _braid_CoreElt(core, comm_world);
   _braid_Grid  **grids      = _braid_CoreElt(core, grids);
   braid_Int      cfactor    = _braid_GridElt(grids[0], cfactor);
   braid_Int      gupper     = _braid_CoreElt(core, gupper);

   braid_Int      g_ncpoints = ceil( ((braid_Real) gupper) / ((braid_Real) cfactor ));
   
   braid_Int     *recvcounts = NULL;
   braid_Real    *recvbuf;
   braid_Int     *displs;
   braid_Int      i, p, myid_t, myid_world, my_root_global_rank;

   MPI_Comm_size(comm, &p);
   MPI_Comm_rank(comm_world, &myid_world);
   MPI_Comm_rank(comm, &myid_t);

   /* We need to know all the processor's belonging to the temporal
    * communicator of global rank 0.  It is only these processors that are
    * involved with printing output. */
   my_root_global_rank = myid_world;
   MPI_Bcast(&my_root_global_rank, 1, braid_MPI_INT, 0, comm);

   if(my_root_global_rank == 0)
   {
      if(myid_t == 0)
      {
         recvbuf = _braid_CTAlloc(braid_Real, g_ncpoints);
         recvcounts = _braid_CTAlloc(braid_Int, p);
         displs = _braid_CTAlloc(braid_Int, p);
      }

      /* Rank 0 gather's every processor's number of C-points, which forms the
       * displacements (displs) for the Gatherv call below */ 
      MPI_Gather(&n, 1, braid_MPI_INT, recvcounts, 1, braid_MPI_INT, 0, comm);

      if(myid_t == 0)
      {
         displs[0] = 0;
         for(i = 1; i < p; i++)
         {
            displs[i] = displs[i-1] + recvcounts[i-1];
         }
      }

      /* Gather over comm */
      MPI_Gatherv(rnorms, n, braid_MPI_REAL, recvbuf, recvcounts, displs,
                  braid_MPI_REAL, 0, comm);

      if(myid_t == 0)
      {
         for(i = 0; i <= g_ncpoints; i++){
            _braid_printf("  Braid:  time step: %6d, rnorm: %1.2e\n", i*cfactor, recvbuf[i]);
         }
      }

      if(myid_t == 0)
      {
         _braid_TFree(recvbuf);
         _braid_TFree(recvcounts);
         _braid_TFree(displs);
      }
   }

   return _braid_error_flag;
}

/*----------------------------------------------------------------------------
 * Copy the initialized C-points on the fine grid, to all coarse levels.
 * Allows first down cycle to be skipped, in FMG fashion.
 *----------------------------------------------------------------------------*/

braid_Int
_braid_CopyFineToCoarse(braid_Core  core)
{
   braid_App      app     = _braid_CoreElt(core, app);
   _braid_Grid  **grids   = _braid_CoreElt(core, grids);
   braid_Int      nlevels = _braid_CoreElt(core, nlevels);
   
   braid_Int      f_index, index, iu, is_stored, level, f_cfactor;
   braid_Int      ilower, iupper;
   braid_Vector   u, *va;

   for(level = 1; level < nlevels; level++)
   {

      f_cfactor = _braid_GridElt(grids[level-1], cfactor);
      iupper    = _braid_GridElt(grids[level], iupper);
      ilower    = _braid_GridElt(grids[level], ilower);
      va        = _braid_GridElt(grids[level], va);

      /* Loop over all points belonging to this processor, and if a C-point,
       * then carry out spatial coarsening and copy to ua and va */
      for (index=ilower; index<=iupper; index++)
      {
         _braid_MapCoarseToFine(index, f_cfactor, f_index);
         _braid_UGetVector(core, level-1, f_index, &u);
         _braid_Coarsen(core, level, f_index, index, u, &va[index-ilower]);
         
         _braid_CoreFcn(core, free)(app, u);
         _braid_CoreFcn(core, clone)(app, va[index-ilower], &u);
         _braid_USetVectorRef(core, level, index, u);
         _braid_UGetIndex(core, level, index, &iu, &is_stored);
         if (is_stored == -2) /* Case where F-points are not stored, and we are not using shell vectors */
         {
            _braid_CoreFcn(core, free)(app, u);
         }
         else if (is_stored == -1) /* This is a shell vector */
         {
            // We free the data in u, keeping the shell
            _braid_CoreFcn(core, sfree)(app, u);
         }
 
      }
   }

   return _braid_error_flag;
}

/*----------------------------------------------------------------------------
 * Set the residual norm for iteration iter.  If iter < 0, set the rnorm for the
 * last iteration minus |iter|-1.  Also set the initial residual norm.
 *----------------------------------------------------------------------------*/

braid_Int
_braid_SetRNorm(braid_Core  core,
                braid_Int   iter,
                braid_Real  rnorm)
{
   braid_Real  *rnorms   = _braid_CoreElt(core, rnorms);
   braid_Int    max_iter = _braid_CoreElt(core, max_iter);
   braid_Int    k;

   k = iter;
   if (iter < 0)
   {
      k = _braid_CoreElt(core, niter) + 1 + iter;
   }

   if ((k > -1) && (k <= max_iter)) 
   {
      rnorms[k] = rnorm;

      /* Set initial residual norm if not already set */
      if (k == 0)
      {
         if ( _braid_CoreElt(core, rnorm0) == braid_INVALID_RNORM )
         {
            _braid_CoreElt(core, rnorm0) = rnorm;
         }
      }
   }

   return _braid_error_flag;
}

/*----------------------------------------------------------------------------
 * Get the residual norm for iteration iter.  If iter < 0, get the rnorm for the
 * last iteration minus |iter|-1.
 *----------------------------------------------------------------------------*/

braid_Int
_braid_GetRNorm(braid_Core  core,
                braid_Int   iter,
                braid_Real *rnorm_ptr)
{
   braid_Real  *rnorms   = _braid_CoreElt(core, rnorms);
   braid_Int    max_iter = _braid_CoreElt(core, max_iter);
   braid_Int    k;

   /* Initialize to invalid value */
   *rnorm_ptr = braid_INVALID_RNORM;

   k = iter;
   if (iter < 0)
   {
      k = _braid_CoreElt(core, niter) + 1 + iter;
   }

   if ((k > -1) && (k <= max_iter)) 
   {
      *rnorm_ptr = rnorms[k];
   }

   return _braid_error_flag;
}

/*----------------------------------------------------------------------------
 * Same as SetRNorm, but sets full residual norm
 *----------------------------------------------------------------------------*/

braid_Int
_braid_SetFullRNorm(braid_Core  core,
                    braid_Int   iter,
                    braid_Real  rnorm)
{
   braid_Real  *rnorms   = _braid_CoreElt(core, full_rnorms);
   braid_Int    max_iter = _braid_CoreElt(core, max_iter);
   braid_Int    k;

   if (rnorms == NULL)
   {
      return _braid_error_flag;
   }

   k = iter;
   if (iter < 0)
   {
      k = _braid_CoreElt(core, niter) + 1 + iter;
   }

   if ((k > -1) && (k <= max_iter)) 
   {
      rnorms[k] = rnorm;

      /* Set initial residual norm if not already set */
      if (k == 0)
      {
         if ( _braid_CoreElt(core, full_rnorm0) == braid_INVALID_RNORM )
         {
            _braid_CoreElt(core, full_rnorm0) = rnorm;
         }
      }
   }

   return _braid_error_flag;
}

/*----------------------------------------------------------------------------
 * Same as GetRNorm, but gets full residual norm
 *----------------------------------------------------------------------------*/

braid_Int
_braid_GetFullRNorm(braid_Core  core,
                    braid_Int   iter,
                    braid_Real *rnorm_ptr)
{
   braid_Real  *rnorms   = _braid_CoreElt(core, full_rnorms);
   braid_Int    max_iter = _braid_CoreElt(core, max_iter);
   braid_Int    k;

   /* Initialize to invalid value */
   *rnorm_ptr = braid_INVALID_RNORM;

   if (rnorms == NULL)
   {
      return _braid_error_flag;
   }

   k = iter;
   if (iter < 0)
   {
      k = _braid_CoreElt(core, niter) + 1 + iter;
   }

   if ((k > -1) && (k <= max_iter)) 
   {
      *rnorm_ptr = rnorms[k];
   }

   return _braid_error_flag;
}

/*----------------------------------------------------------------------------
 * Process the error with code ierr raised at the given line and source file
 *----------------------------------------------------------------------------*/

void
_braid_ErrorHandler(const char *filename,
                    braid_Int   line,
                    braid_Int   ierr,
                    const char *msg)
{
   _braid_error_flag |= ierr;

#ifdef braid_PRINT_ERRORS
   if (msg)
   {
      _braid_printf("braid error in file \"%s\", line %d, error code = %d - %s\n",
                    filename, line, ierr, msg);
   }
   else
   {
      _braid_printf("braid error in file \"%s\", line %d, error code = %d\n",
                    filename, line, ierr);
   }
#endif
}
<|MERGE_RESOLUTION|>--- conflicted
+++ resolved
@@ -1837,11 +1837,7 @@
          /* Allow user to process current vector */
          if( (access_level >= 3) )
          {
-<<<<<<< HEAD
-            _braid_AccessStatusInit(ta[fi-ilower], fi, rnorm, iter+1, level, nrefine, gupper,
-=======
-            _braid_AccessStatusInit(ta[fi-ilower], rnorm, iter, level, nrefine, gupper,
->>>>>>> 191d1664
+            _braid_AccessStatusInit(ta[fi-ilower], fi, rnorm, iter, level, nrefine, gupper,
                                     0, 0, braid_ASCaller_FInterp, astatus);
             _braid_AccessVector(core, astatus, u);
          }
@@ -1866,11 +1862,7 @@
          /* Allow user to process current C-point */
          if( (access_level >= 3) )
          {
-<<<<<<< HEAD
-            _braid_AccessStatusInit(ta[ci-ilower], ci, rnorm, iter+1, level, nrefine, gupper,
-=======
-            _braid_AccessStatusInit(ta[ci-ilower], rnorm, iter, level, nrefine, gupper,
->>>>>>> 191d1664
+            _braid_AccessStatusInit(ta[ci-ilower], ci, rnorm, iter, level, nrefine, gupper,
                                     0, 0, braid_ASCaller_FInterp, astatus);
             _braid_AccessVector(core, astatus, u);
          }
