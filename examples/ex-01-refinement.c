--- conflicted
+++ resolved
@@ -99,6 +99,7 @@
    double dt;                 /* step size */
    double v;                  /* current value of the solution */
    double LTE;
+
    braid_StepStatusGetTstartTstop(status, &tstart, &tstop);
    dt = tstop-tstart;
    v = (u->value);
@@ -112,7 +113,7 @@
    int level, nrefine;
    braid_StepStatusGetLevel(status, &level);
    braid_StepStatusGetNRefine(status, &nrefine);
-
+   
    /* XBraid only accepts refinements on level 0, and it's also a good idea to
     * cap the number of possible refinements (here capped at 8) */ 
    if ((level == 0) && (nrefine < 8))
@@ -125,7 +126,7 @@
             if ( (tstart<=2.5+0.00001)&&(2.5-0.00001<=tstop) )
             {
                rf = 100;
-            }
+      }
          }
       }
       else if (app->refine == 2)
@@ -302,7 +303,7 @@
 
    if(calling_fcn == braid_ASCaller_FRefine_AfterInitHier)
       app->num_syncs += 1;
-    return 0;
+   return 0;
 }
 
 /*--------------------------------------------------------------------------
@@ -327,13 +328,13 @@
    refine = 0;
    output = 1;
    storage = -1;
-   fmg = 0;
+   fmg = 0;   
    sync = 0;
-
+   
    /* Initialize MPI */
    MPI_Init(&argc, &argv);
    MPI_Comm_rank(MPI_COMM_WORLD, &rank);
-
+   
    /* Parse command line */
    arg_index = 0;
    while( arg_index < argc ){
@@ -372,16 +373,13 @@
          arg_index++;
          storage = atoi(argv[arg_index++]);
       }
-<<<<<<< HEAD
+      else if( strcmp(argv[arg_index], "-sync") == 0 )
+      {
+         arg_index++;
+         sync = 1;
+      }
       else if ( strcmp(argv[arg_index], "-fmg") == 0 )
       {
-=======
-      else if( strcmp(argv[arg_index], "-sync") == 0 ){
-         arg_index++;
-         sync = 1;
-      }
-      else if ( strcmp(argv[arg_index], "-fmg") == 0 ){
->>>>>>> b8a60afd
          arg_index++;
          fmg = 1;
       }
@@ -402,7 +400,7 @@
       printf("\n");
       printf(" General XBraid configuration parameters\n");
       printf(" ---------------------------------------\n");
-      printf("  -nt  <n>                           : number of time steps (default: 100)\n");
+      printf("  -nt  <n>                           : number of time steps (default: 100)\n"); 
       printf("  -tol <tol>                         : set the stopping tolerance (default: 1e-6)\n");
       printf("  -refine <n>                        : set the type of temporal refinement (default: 0)\n");
       printf("                                     : 0 - no refinement\n");
@@ -434,9 +432,9 @@
 
    /* initialize XBraid and set options */
    braid_Init(MPI_COMM_WORLD, MPI_COMM_WORLD, tstart, tstop, ntime, app,
-             my_Step, my_Init, my_Clone, my_Free, my_Sum, my_SpatialNorm,
+             my_Step, my_Init, my_Clone, my_Free, my_Sum, my_SpatialNorm, 
              my_Access, my_BufSize, my_BufPack, my_BufUnpack, &core);
-
+   
    /* Set some typical Braid parameters */
    braid_SetPrintLevel( core, 2);
    braid_SetMaxLevels(core, 15);
@@ -454,19 +452,18 @@
    if (!output)
    {
       braid_SetAccessLevel(core, 0);
-<<<<<<< HEAD
-   }
-   
-=======
    if (sync)
+   {
       braid_SetSync(core, my_Sync);
-
->>>>>>> b8a60afd
+   }
+   
    /* Run simulation, and then clean up */
    braid_Drive(core);
 
    if (sync && rank == 0)
+   {
       printf("  num_syncs             = %d\n\n", (app->num_syncs));
+   }
 
    braid_Destroy(core);
    free(app);
