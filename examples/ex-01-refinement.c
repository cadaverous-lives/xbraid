--- conflicted
+++ resolved
@@ -320,7 +320,7 @@
    {
       app->num_syncs += 1;
    }
-    return 0;
+   return 0;
 }
 
 /*--------------------------------------------------------------------------
@@ -333,11 +333,7 @@
    my_App       *app;
    double        tstart, tstop, tol;
    int           ntime, rank, limit_rfactor, arg_index, print_usage;
-<<<<<<< HEAD
-   int           refine, output, storage, fmg, sync, periodic;
-=======
-   int           refine, output, storage, fmg, sync, incMaxLvl ;
->>>>>>> 97104225
+   int           refine, output, storage, fmg, sync, incMaxLvl, periodic;
 
    /* Define time domain: ntime intervals */
    ntime  = 100;
@@ -352,11 +348,8 @@
    storage = -1;
    fmg = 0;
    sync = 0;
-<<<<<<< HEAD
+   incMaxLvl = 0;
    periodic = 0;
-=======
-   incMaxLvl = 0;
->>>>>>> 97104225
 
    /* Initialize MPI */
    MPI_Init(&argc, &argv);
@@ -406,17 +399,15 @@
          arg_index++;
          sync = 1;
       }
-<<<<<<< HEAD
+      else if( strcmp(argv[arg_index], "-incMaxLvl") == 0 )
+      {
+         arg_index++;
+         incMaxLvl = 1;
+      }
       else if( strcmp(argv[arg_index], "-periodic") == 0 )
       {
          arg_index++;
          periodic = 1;
-=======
-      else if( strcmp(argv[arg_index], "-incMaxLvl") == 0 )
-      {
-         arg_index++;
-         incMaxLvl = 1;
->>>>>>> 97104225
       }
       else if ( strcmp(argv[arg_index], "-fmg") == 0 )
       {
@@ -440,7 +431,6 @@
       printf("\n");
       printf(" General XBraid configuration parameters\n");
       printf(" ---------------------------------------\n");
-<<<<<<< HEAD
       printf("  -nt  <n>                           : number of time steps (default: 100)\n");
       printf("  -tol <tol>                         : set the stopping tolerance (default: 1e-6)\n");
       printf("  -refine <n>                        : set the type of temporal refinement (default: 0)\n");
@@ -453,25 +443,10 @@
       printf("  -fmg                               : use FMG cycling\n");
       printf("  -storage <level>                   : full storage on levels >= level\n");
       printf("  -sync                              : enable calls to the sync function\n");
+      printf("  -incMaxLvl                         : increase max number of Braid levels after each FRefine\n");
       printf("  -periodic                          : solve a periodic problem\n");
       printf("  -no_output                         : do not save the solution in output files\n");
       printf("  -help                              : print this help and exit\n");
-=======
-      printf("  -nt  <n>                      : number of time steps (default: 100)\n");
-      printf("  -tol <tol>                    : set the stopping tolerance (default: 1e-6)\n");
-      printf("  -refine <n>                   : set the type of temporal refinement (default: 0)\n");
-      printf("                                : 0 - no refinement\n");
-      printf("                                : 1 - arbitrary refinement around t=2.5\n");
-      printf("                                : 2 - refinement based on local truncation error\n");
-      printf("                                : 3 - arbitrary refinement around t=2.5, specifying the new time-step sizes\n");
-      printf("  -max_rfactor <lim>            : limit the refinement factor (default: -1)\n");
-      printf("  -fmg                          : use FMG cycling\n");
-      printf("  -storage <level>              : full storage on levels >= level\n");
-      printf("  -sync                         : enable calls to the sync function\n");
-      printf("  -incMaxLvl                    : increase max number of Braid levels after each FRefine\n");
-      printf("  -no_output                    : do not save the solution in output files\n");
-      printf("  -help                         : print this help and exit\n");
->>>>>>> 97104225
       printf("\n");
    }
 
@@ -516,15 +491,13 @@
    {
       braid_SetSync(core, my_Sync);
    }
-<<<<<<< HEAD
+   if (incMaxLvl)
+   {
+      braid_SetIncrMaxLevels(core);
+   }
    if (periodic)
    {
       braid_SetPeriodic(core, periodic);
-=======
-   if (incMaxLvl)
-   {
-      braid_SetIncrMaxLevels(core);
->>>>>>> 97104225
    }
 
    /* Run simulation, and then clean up */
