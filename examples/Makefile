--- conflicted
+++ resolved
@@ -46,15 +46,9 @@
 BRAID_FLAGS = -I$(BRAID_DIR)
 BRAID_LIB_FILE = $(BRAID_DIR)/libbraid.a
 
-<<<<<<< HEAD
-C_NOHYPRE = ex-01 ex-03 ex-burgers ex-lorenz ex-bdf2
-F_NOHYPRE = ex-01f ex-fburgers
-C_EXAMPLES = ex-02 ex-02-serial
-=======
-C_NOHYPRE = ex-01 ex-01-expanded ex-01-expanded-bdf2 ex-02
+C_NOHYPRE = ex-01 ex-01-expanded ex-01-expanded-bdf2 ex-02 zex-03-ben
 F_NOHYPRE = ex-01-expanded-f
 C_EXAMPLES = ex-03 ex-03-serial
->>>>>>> 3d53af9f
 # Note: .cpp examples will be linked with mfem
 #CXX_EXAMPLES = ex-04
 
@@ -91,18 +85,8 @@
 	@echo "Building" $@ "..."
 	$(MPICC) $(CFLAGS) $(BRAID_FLAGS) $(@).c -o $@ $(BRAID_LIB_FILE) $(LFLAGS)
 
-<<<<<<< HEAD
-# Rule for building ex-03
-ex-03: ex-03.c $(BRAID_LIB_FILE)
-	@echo "Building" $@ "..."
-	$(MPICC) $(CFLAGS) $(BRAID_FLAGS) $(@).c -o $@ $(BRAID_LIB_FILE) $(LFLAGS)
-
-# Rule for building ex-01f
-ex-01f: ex-01f.f90 $(BRAID_LIB_FILE)
-=======
 # Rule for building ex-02-serial
 ex-02-serial: ex-02-serial.c $(BRAID_LIB_FILE) ex-02-lib.c
->>>>>>> 3d53af9f
 	@echo "Building" $@ "..."
 	$(MPICC) $(CFLAGS) $(BRAID_FLAGS) $(@).c -o $@ $(BRAID_LIB_FILE) $(LFLAGS)
 
@@ -111,11 +95,15 @@
 	@echo "Building" $@ "..."
 	$(MPICC) $(CFLAGS) $(BRAID_FLAGS) $(HYPRE_FLAGS) $(@).c -o $@ $(BRAID_LIB_FILE) $(HYPRE_LIB) $(LFLAGS)
 
-
 # Rule for building ex-03-serial
 ex-03-serial: ex-03-serial.c $(BRAID_LIB_FILE) ex-03-lib.c
 	@echo "Building" $@ "..."
 	$(MPICC) $(CFLAGS) $(BRAID_FLAGS) $(HYPRE_FLAGS) $(@).c -o $@ $(BRAID_LIB_FILE) $(HYPRE_LIB) $(LFLAGS)
+
+# ***TEMPORARY*** Rule for building zex-03-ben
+zex-03-ben: zex-03-ben.c $(BRAID_LIB_FILE)
+	@echo "Building" $@ "..."
+	$(MPICC) $(CFLAGS) $(BRAID_FLAGS) $(@).c -o $@ $(BRAID_LIB_FILE) $(LFLAGS)
 
 # Rule for compiling .c files
 %: %.c $(BRAID_LIB_FILE)
